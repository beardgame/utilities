using System;
using Bearded.Utilities.Geometry;
using Bearded.Utilities.Testing.Geometry;
using Bearded.Utilities.Tests.Generators;
using FluentAssertions;
using FsCheck;
using FsCheck.Xunit;
using OpenTK.Mathematics;
using Xunit;

namespace Bearded.Utilities.Tests.Geometry;

public sealed class Bivector2Tests
{
    private const float epsilon = 1E-6f;

    public Bivector2Tests()
    {
        Arb.Register<FloatGenerators.ForArithmetic>();
        Arb.Register<Vector2Generators.All>();
    }

    [Fact]
    public void WedgeOfUnitVectorsIsUnitBivector()
    {
        var wedge = Bivector2.Wedge(Vector2.UnitX, Vector2.UnitY);

        wedge.Should().BeApproximately(Bivector2.Unit, epsilon);
    }

    [Property]
    public void WedgeOfVectorWithSelfIsZero(Vector2 vector)
    {
        var wedge = Bivector2.Wedge(vector, vector);

        wedge.Should().BeApproximately(Bivector2.Zero, epsilon);
    }

    [Property]
    public void WedgeOfCollinearVectorsIsZero(Vector2 vector, float scalar)
    {
        var wedge = Bivector2.Wedge(vector, vector * scalar);

        wedge.Should().BeApproximately(Bivector2.Zero, epsilon);
    }

    [Property]
    public void WedgeOfNonCollinearVectorsIsNonZero(Vector2 left, Vector2 right)
    {
        if (areCollinear(left, right)) return;

        var wedge = Bivector2.Wedge(left, right);

        wedge.Should().NotBe(Bivector2.Zero);
    }

    [Property]
    public void WedgeIsAntiSymmetric(Vector2 left, Vector2 right)
    {
        var wedge1 = Bivector2.Wedge(left, right);
        var wedge2 = Bivector2.Wedge(right, left);

        wedge1.Should().Be(-wedge2);
    }

    [Property]
    public void AddingBivectorsAddsMagnitudes(float f1, float f2)
    {
        var bivector1 = new Bivector2(f1);
        var bivector2 = new Bivector2(f2);
        var sum = bivector1 + bivector2;

        sum.Should().BeApproximately(new Bivector2(f1 + f2), epsilon);
    }

    [Property]
    public void SubtractingBivectorsSubtractsMagnitudes(float f1, float f2)
    {
        var bivector1 = new Bivector2(f1);
        var bivector2 = new Bivector2(f2);
        var difference = bivector1 - bivector2;

        difference.Should().BeApproximately(new Bivector2(f1 - f2), epsilon);
    }

    [Property]
    public void BivectorsWithSameMagnitudeAreEqual(float magnitude)
    {
        var bivector1 = new Bivector2(magnitude);
        var bivector2 = new Bivector2(magnitude);

        bivector1.Equals(bivector2).Should().BeTrue();
        (bivector1 == bivector2).Should().BeTrue();
        (bivector1 != bivector2).Should().BeFalse();
        bivector1.GetHashCode().Should().Be(bivector2.GetHashCode());
    }

    [Property]
    public void BivectorsWithDifferentMagnitudeAreNotEqual(float f1, float f2)
    {
        // ReSharper disable once CompareOfFloatsByEqualityOperator
        if (f1 == f2) f2++;

        var bivector1 = new Bivector2(f1);
        var bivector2 = new Bivector2(f2);

        bivector1.Equals(bivector2).Should().BeFalse();
        (bivector1 == bivector2).Should().BeFalse();
        (bivector1 != bivector2).Should().BeTrue();
    }

    private static bool areCollinear(Vector2 v1, Vector2 v2)
    {
<<<<<<< HEAD
        private const float epsilon = 1E-6f;

        public Bivector2Tests()
        {
            Arb.Register<FloatGenerators.ForArithmetic>();
            Arb.Register<Vector2Generators.All>();
        }

        [Fact]
        public void WedgeOfUnitVectorsIsUnitBivector()
        {
            var wedge = Bivector2.Wedge(Vector2.UnitX, Vector2.UnitY);

            wedge.Should().BeApproximately(Bivector2.Unit, epsilon);
        }

        [Property]
        public void WedgeOfVectorWithSelfIsZero(Vector2 vector)
        {
            var wedge = Bivector2.Wedge(vector, vector);

            wedge.Should().BeApproximately(Bivector2.Zero, epsilon);
        }

        [Property]
        public void WedgeOfCollinearVectorsIsZero(Vector2 vector, float scalar)
        {
            var wedge = Bivector2.Wedge(vector, vector * scalar);

            wedge.Should().BeApproximately(Bivector2.Zero, epsilon);
        }

        [Property]
        public void WedgeOfNonCollinearVectorsIsNonZero(Vector2 left, Vector2 right)
        {
            if (areCollinear(left, right)) return;

            var wedge = Bivector2.Wedge(left, right);

            wedge.Should().NotBe(Bivector2.Zero);
        }

        [Property]
        public void WedgeIsAntiSymmetric(Vector2 left, Vector2 right)
        {
            var wedge1 = Bivector2.Wedge(left, right);
            var wedge2 = Bivector2.Wedge(right, left);

            wedge1.Should().Be(-wedge2);
        }

        [Fact]
        public void UnitBivectorHasMagnitudeOne()
        {
            Bivector2.Unit.Magnitude.Should().BeApproximately(1, epsilon);
            Bivector2.Unit.MagnitudeSquared.Should().BeApproximately(1, epsilon);
        }

        [Fact]
        public void ZeroBivectorHasMagnitudeZero()
        {
            Bivector2.Zero.Magnitude.Should().BeApproximately(0, epsilon);
            Bivector2.Zero.MagnitudeSquared.Should().BeApproximately(0, epsilon);
        }

        [Property]
        public void NormalizedNonZeroBivectorHasMagnitudeOne(float xy)
        {
            var bivector = new Bivector2(xy);
            if (bivector == Bivector2.Zero) return;

            var normalized = bivector.Normalized();

            normalized.Magnitude.Should().BeApproximately(1, epsilon);
            normalized.MagnitudeSquared.Should().BeApproximately(1, epsilon);
        }

        [Fact]
        public void NormalizedZeroBivectorIsZeroBivector()
        {
            var bivector = Bivector2.Zero;

            bivector.Normalized().Should().Be(bivector);
        }

        [Property]
        public void NormalizedBivectorRetainsSign(float xy)
        {
            var bivector = new Bivector2(xy);

            var normalized = bivector.Normalized();

            MathF.Sign(bivector.Xy).Should().Be(MathF.Sign(normalized.Xy));
        }

        [Property]
        public void AddingBivectorsAddsComponents(float f1, float f2)
        {
            var bivector1 = new Bivector2(f1);
            var bivector2 = new Bivector2(f2);
            var sum = bivector1 + bivector2;

            sum.Should().BeApproximately(new Bivector2(f1 + f2), epsilon);
        }

        [Property]
        public void SubtractingBivectorsSubtractsComponents(float f1, float f2)
        {
            var bivector1 = new Bivector2(f1);
            var bivector2 = new Bivector2(f2);
            var difference = bivector1 - bivector2;

            difference.Should().BeApproximately(new Bivector2(f1 - f2), epsilon);
        }

        [Property]
        public void ScalingBivectorScalesItsComponents(float xy, float scalar)
        {
            var bivector = new Bivector2(xy);
            var scaled = scalar * bivector;

            scaled.Xy.Should().BeApproximately(xy * scalar, epsilon);
        }

        [Property]
        public void DividingBivectorByScalarDividesItsComponents(float xy, float divider)
        {
            if (divider == 0) return;
            var bivector = new Bivector2(xy);
            var scaled = bivector / divider;

            scaled.Xy.Should().BeApproximately(xy / divider, epsilon);
        }

        [Property]
        public void BivectorsWithSameComponentsAreEqual(float magnitude)
        {
            var bivector1 = new Bivector2(magnitude);
            var bivector2 = new Bivector2(magnitude);

            bivector1.Equals(bivector2).Should().BeTrue();
            (bivector1 == bivector2).Should().BeTrue();
            (bivector1 != bivector2).Should().BeFalse();
            bivector1.GetHashCode().Should().Be(bivector2.GetHashCode());
        }

        [Property]
        public void BivectorsWithDifferentComponentsAreNotEqual(float f1, float f2)
        {
            // ReSharper disable once CompareOfFloatsByEqualityOperator
            if (f1 == f2) f2++;

            var bivector1 = new Bivector2(f1);
            var bivector2 = new Bivector2(f2);

            bivector1.Equals(bivector2).Should().BeFalse();
            (bivector1 == bivector2).Should().BeFalse();
            (bivector1 != bivector2).Should().BeTrue();
        }

        private static bool areCollinear(Vector2 v1, Vector2 v2)
        {
            if (v1.Y == 0 && v2.Y == 0) return true;
            if (v1 == Vector2.Zero || v2 == Vector2.Zero) return true;
            if (v1.Y == 0 || v2.Y == 0) return false;
            return Math.Abs(v1.X / v1.Y - v2.X / v2.Y) < epsilon;
        }
=======
        if (v1.Y == 0 && v2.Y == 0) return true;
        if (v1 == Vector2.Zero || v2 == Vector2.Zero) return true;
        if (v1.Y == 0 || v2.Y == 0) return false;
        return Math.Abs(v1.X / v1.Y - v2.X / v2.Y) < epsilon;
>>>>>>> f0daa56c
    }
}<|MERGE_RESOLUTION|>--- conflicted
+++ resolved
@@ -63,8 +63,52 @@
         wedge1.Should().Be(-wedge2);
     }
 
+    [Fact]
+    public void UnitBivectorHasMagnitudeOne()
+    {
+        Bivector2.Unit.Magnitude.Should().BeApproximately(1, epsilon);
+        Bivector2.Unit.MagnitudeSquared.Should().BeApproximately(1, epsilon);
+    }
+
+    [Fact]
+    public void ZeroBivectorHasMagnitudeZero()
+    {
+        Bivector2.Zero.Magnitude.Should().BeApproximately(0, epsilon);
+        Bivector2.Zero.MagnitudeSquared.Should().BeApproximately(0, epsilon);
+    }
+
     [Property]
-    public void AddingBivectorsAddsMagnitudes(float f1, float f2)
+    public void NormalizedNonZeroBivectorHasMagnitudeOne(float xy)
+    {
+        var bivector = new Bivector2(xy);
+        if (bivector == Bivector2.Zero) return;
+
+        var normalized = bivector.Normalized();
+
+        normalized.Magnitude.Should().BeApproximately(1, epsilon);
+        normalized.MagnitudeSquared.Should().BeApproximately(1, epsilon);
+    }
+
+    [Fact]
+    public void NormalizedZeroBivectorIsZeroBivector()
+    {
+        var bivector = Bivector2.Zero;
+
+        bivector.Normalized().Should().Be(bivector);
+    }
+
+    [Property]
+    public void NormalizedBivectorRetainsSign(float xy)
+    {
+        var bivector = new Bivector2(xy);
+
+        var normalized = bivector.Normalized();
+
+        MathF.Sign(bivector.Xy).Should().Be(MathF.Sign(normalized.Xy));
+    }
+
+    [Property]
+    public void AddingBivectorsAddsComponents(float f1, float f2)
     {
         var bivector1 = new Bivector2(f1);
         var bivector2 = new Bivector2(f2);
@@ -74,7 +118,7 @@
     }
 
     [Property]
-    public void SubtractingBivectorsSubtractsMagnitudes(float f1, float f2)
+    public void SubtractingBivectorsSubtractsComponents(float f1, float f2)
     {
         var bivector1 = new Bivector2(f1);
         var bivector2 = new Bivector2(f2);
@@ -84,7 +128,26 @@
     }
 
     [Property]
-    public void BivectorsWithSameMagnitudeAreEqual(float magnitude)
+    public void ScalingBivectorScalesItsComponents(float xy, float scalar)
+    {
+        var bivector = new Bivector2(xy);
+        var scaled = scalar * bivector;
+
+        scaled.Xy.Should().BeApproximately(xy * scalar, epsilon);
+    }
+
+    [Property]
+    public void DividingBivectorByScalarDividesItsComponents(float xy, float divider)
+    {
+        if (divider == 0) return;
+        var bivector = new Bivector2(xy);
+        var scaled = bivector / divider;
+
+        scaled.Xy.Should().BeApproximately(xy / divider, epsilon);
+    }
+
+    [Property]
+    public void BivectorsWithSameComponentsAreEqual(float magnitude)
     {
         var bivector1 = new Bivector2(magnitude);
         var bivector2 = new Bivector2(magnitude);
@@ -96,7 +159,7 @@
     }
 
     [Property]
-    public void BivectorsWithDifferentMagnitudeAreNotEqual(float f1, float f2)
+    public void BivectorsWithDifferentComponentsAreNotEqual(float f1, float f2)
     {
         // ReSharper disable once CompareOfFloatsByEqualityOperator
         if (f1 == f2) f2++;
@@ -111,179 +174,9 @@
 
     private static bool areCollinear(Vector2 v1, Vector2 v2)
     {
-<<<<<<< HEAD
-        private const float epsilon = 1E-6f;
-
-        public Bivector2Tests()
-        {
-            Arb.Register<FloatGenerators.ForArithmetic>();
-            Arb.Register<Vector2Generators.All>();
-        }
-
-        [Fact]
-        public void WedgeOfUnitVectorsIsUnitBivector()
-        {
-            var wedge = Bivector2.Wedge(Vector2.UnitX, Vector2.UnitY);
-
-            wedge.Should().BeApproximately(Bivector2.Unit, epsilon);
-        }
-
-        [Property]
-        public void WedgeOfVectorWithSelfIsZero(Vector2 vector)
-        {
-            var wedge = Bivector2.Wedge(vector, vector);
-
-            wedge.Should().BeApproximately(Bivector2.Zero, epsilon);
-        }
-
-        [Property]
-        public void WedgeOfCollinearVectorsIsZero(Vector2 vector, float scalar)
-        {
-            var wedge = Bivector2.Wedge(vector, vector * scalar);
-
-            wedge.Should().BeApproximately(Bivector2.Zero, epsilon);
-        }
-
-        [Property]
-        public void WedgeOfNonCollinearVectorsIsNonZero(Vector2 left, Vector2 right)
-        {
-            if (areCollinear(left, right)) return;
-
-            var wedge = Bivector2.Wedge(left, right);
-
-            wedge.Should().NotBe(Bivector2.Zero);
-        }
-
-        [Property]
-        public void WedgeIsAntiSymmetric(Vector2 left, Vector2 right)
-        {
-            var wedge1 = Bivector2.Wedge(left, right);
-            var wedge2 = Bivector2.Wedge(right, left);
-
-            wedge1.Should().Be(-wedge2);
-        }
-
-        [Fact]
-        public void UnitBivectorHasMagnitudeOne()
-        {
-            Bivector2.Unit.Magnitude.Should().BeApproximately(1, epsilon);
-            Bivector2.Unit.MagnitudeSquared.Should().BeApproximately(1, epsilon);
-        }
-
-        [Fact]
-        public void ZeroBivectorHasMagnitudeZero()
-        {
-            Bivector2.Zero.Magnitude.Should().BeApproximately(0, epsilon);
-            Bivector2.Zero.MagnitudeSquared.Should().BeApproximately(0, epsilon);
-        }
-
-        [Property]
-        public void NormalizedNonZeroBivectorHasMagnitudeOne(float xy)
-        {
-            var bivector = new Bivector2(xy);
-            if (bivector == Bivector2.Zero) return;
-
-            var normalized = bivector.Normalized();
-
-            normalized.Magnitude.Should().BeApproximately(1, epsilon);
-            normalized.MagnitudeSquared.Should().BeApproximately(1, epsilon);
-        }
-
-        [Fact]
-        public void NormalizedZeroBivectorIsZeroBivector()
-        {
-            var bivector = Bivector2.Zero;
-
-            bivector.Normalized().Should().Be(bivector);
-        }
-
-        [Property]
-        public void NormalizedBivectorRetainsSign(float xy)
-        {
-            var bivector = new Bivector2(xy);
-
-            var normalized = bivector.Normalized();
-
-            MathF.Sign(bivector.Xy).Should().Be(MathF.Sign(normalized.Xy));
-        }
-
-        [Property]
-        public void AddingBivectorsAddsComponents(float f1, float f2)
-        {
-            var bivector1 = new Bivector2(f1);
-            var bivector2 = new Bivector2(f2);
-            var sum = bivector1 + bivector2;
-
-            sum.Should().BeApproximately(new Bivector2(f1 + f2), epsilon);
-        }
-
-        [Property]
-        public void SubtractingBivectorsSubtractsComponents(float f1, float f2)
-        {
-            var bivector1 = new Bivector2(f1);
-            var bivector2 = new Bivector2(f2);
-            var difference = bivector1 - bivector2;
-
-            difference.Should().BeApproximately(new Bivector2(f1 - f2), epsilon);
-        }
-
-        [Property]
-        public void ScalingBivectorScalesItsComponents(float xy, float scalar)
-        {
-            var bivector = new Bivector2(xy);
-            var scaled = scalar * bivector;
-
-            scaled.Xy.Should().BeApproximately(xy * scalar, epsilon);
-        }
-
-        [Property]
-        public void DividingBivectorByScalarDividesItsComponents(float xy, float divider)
-        {
-            if (divider == 0) return;
-            var bivector = new Bivector2(xy);
-            var scaled = bivector / divider;
-
-            scaled.Xy.Should().BeApproximately(xy / divider, epsilon);
-        }
-
-        [Property]
-        public void BivectorsWithSameComponentsAreEqual(float magnitude)
-        {
-            var bivector1 = new Bivector2(magnitude);
-            var bivector2 = new Bivector2(magnitude);
-
-            bivector1.Equals(bivector2).Should().BeTrue();
-            (bivector1 == bivector2).Should().BeTrue();
-            (bivector1 != bivector2).Should().BeFalse();
-            bivector1.GetHashCode().Should().Be(bivector2.GetHashCode());
-        }
-
-        [Property]
-        public void BivectorsWithDifferentComponentsAreNotEqual(float f1, float f2)
-        {
-            // ReSharper disable once CompareOfFloatsByEqualityOperator
-            if (f1 == f2) f2++;
-
-            var bivector1 = new Bivector2(f1);
-            var bivector2 = new Bivector2(f2);
-
-            bivector1.Equals(bivector2).Should().BeFalse();
-            (bivector1 == bivector2).Should().BeFalse();
-            (bivector1 != bivector2).Should().BeTrue();
-        }
-
-        private static bool areCollinear(Vector2 v1, Vector2 v2)
-        {
-            if (v1.Y == 0 && v2.Y == 0) return true;
-            if (v1 == Vector2.Zero || v2 == Vector2.Zero) return true;
-            if (v1.Y == 0 || v2.Y == 0) return false;
-            return Math.Abs(v1.X / v1.Y - v2.X / v2.Y) < epsilon;
-        }
-=======
         if (v1.Y == 0 && v2.Y == 0) return true;
         if (v1 == Vector2.Zero || v2 == Vector2.Zero) return true;
         if (v1.Y == 0 || v2.Y == 0) return false;
         return Math.Abs(v1.X / v1.Y - v2.X / v2.Y) < epsilon;
->>>>>>> f0daa56c
     }
 }