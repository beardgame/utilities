﻿using System;
using Bearded.Utilities.Math;

namespace Bearded.Utilities.SpaceTime
{
    /// <summary>
    /// A type-safe representation of a signed timespan.
    /// </summary>
    public struct TimeSpan : IEquatable<TimeSpan>, IComparable<TimeSpan>
    {
        private readonly double value;

        public double NumericValue => value;

        #region construction
<<<<<<< HEAD

=======
        
>>>>>>> be44ff09
        public TimeSpan(double value)
        {
            this.value = value;
        }

        public static TimeSpan Zero => new TimeSpan(0);

<<<<<<< HEAD
=======
        /// <summary>
        /// Returns the numeric value of the timespan.
        /// </summary>
        public double NumericValue => value;

        /// <summary>
        /// Returns the timespan with value 0.
        /// </summary>
        public static TimeSpan Zero => new TimeSpan(0);

        /// <summary>
        /// Returns the timespan with value 1.
        /// </summary>
>>>>>>> be44ff09
        public static TimeSpan One => new TimeSpan(1);

        #endregion

        #region methods

        #region equality and hashcode

<<<<<<< HEAD
        public bool Equals(TimeSpan other)
        {
            // ReSharper disable once CompareOfFloatsByEqualityOperator
            return value == other.value;
        }
=======
        // ReSharper disable once CompareOfFloatsByEqualityOperator
        public bool Equals(TimeSpan other) => value == other.value;
>>>>>>> be44ff09

        public override bool Equals(object obj) => obj is TimeSpan && Equals((TimeSpan)obj);

        public override int GetHashCode() => value.GetHashCode();

        #endregion

        #region compare

        public int CompareTo(TimeSpan other) => value.CompareTo(other.value);

        #endregion

        #endregion

        #region operators

        #region algebra

<<<<<<< HEAD
        public static TimeSpan operator +(TimeSpan t0, TimeSpan t1) => new TimeSpan(t0.value + t1.value);
        
        public static TimeSpan operator -(TimeSpan t0, TimeSpan t1) => new TimeSpan(t0.value - t1.value);

        public static TimeSpan operator -(TimeSpan t) => new TimeSpan(-t.value);
=======
        /// <summary>
        /// Adds two timespans.
        /// </summary>
        public static TimeSpan operator +(TimeSpan t0, TimeSpan t1) => new TimeSpan(t0.value + t1.value);

        /// <summary>
        /// Adds two timespans.
        /// </summary>
        public static TimeSpan operator -(TimeSpan t0, TimeSpan t1) => new TimeSpan(t0.value - t1.value);
>>>>>>> be44ff09

        #endregion

        #region scaling

<<<<<<< HEAD
        public static TimeSpan operator *(TimeSpan t, double scalar) => new TimeSpan(t.value * scalar);

        public static TimeSpan operator *(double scalar, TimeSpan t) => new TimeSpan(t.value * scalar);

        public static TimeSpan operator /(TimeSpan t, double divisor) => new TimeSpan(t.value / divisor);
=======
        /// <summary>
        /// Inverts the timespan.
        /// </summary>
        public static TimeSpan operator -(TimeSpan t) => new TimeSpan(-t.value);

        /// <summary>
        /// Multiples the timespan with a scalar.
        /// </summary>
        public static TimeSpan operator *(TimeSpan t, float scalar) => new TimeSpan(t.value * scalar);

        /// <summary>
        /// Multiples the timespan with a scalar.
        /// </summary>
        public static TimeSpan operator *(float scalar, TimeSpan t) => new TimeSpan(t.value * scalar);

        /// <summary>
        /// Divides the timespan by a divisor.
        /// </summary>
        public static TimeSpan operator /(TimeSpan t, float divisor) => new TimeSpan(t.value / divisor);
>>>>>>> be44ff09

        #endregion

        #region ratio

<<<<<<< HEAD
=======
        /// <summary>
        /// Devides a timespan by another, returning a type-less fraction.
        /// </summary>
>>>>>>> be44ff09
        public static double operator /(TimeSpan dividend, TimeSpan divisor) => dividend.value / divisor.value;

        #endregion

        #region comparision

<<<<<<< HEAD
        public static bool operator ==(TimeSpan t0, TimeSpan t1) => t0.Equals(t1);

        public static bool operator !=(TimeSpan t0, TimeSpan t1) => !(t0 == t1);

        public static bool operator <(TimeSpan t0, TimeSpan t1) => t0.value < t1.value;

        public static bool operator >(TimeSpan t0, TimeSpan t1) => t0.value > t1.value;
        
        public static bool operator <=(TimeSpan t0, TimeSpan t1) => t0.value <= t1.value;

=======
        /// <summary>
        /// Compares two timespans for equality.
        /// </summary>
        public static bool operator ==(TimeSpan t0, TimeSpan t1) => t0.Equals(t1);

        /// <summary>
        /// Compares two timespans for inequality.
        /// </summary>
        public static bool operator !=(TimeSpan t0, TimeSpan t1) => !(t0 == t1);

        /// <summary>
        /// Checks if one timespan is smaller than another.
        /// </summary>
        public static bool operator <(TimeSpan t0, TimeSpan t1) => t0.value < t1.value;

        /// <summary>
        /// Checks if one timespan is larger than another.
        /// </summary>
        public static bool operator >(TimeSpan t0, TimeSpan t1) => t0.value > t1.value;

        /// <summary>
        /// Checks if one timespan is smaller or equal to another.
        /// </summary>
        public static bool operator <=(TimeSpan t0, TimeSpan t1) => t0.value <= t1.value;

        /// <summary>
        /// Checks if one timespan is larger or equal to another.
        /// </summary>
>>>>>>> be44ff09
        public static bool operator >=(TimeSpan t0, TimeSpan t1) => t0.value >= t1.value;

        #endregion

        #region angle differentiation

<<<<<<< HEAD
        public static AngularVelocity operator /(Angle s, TimeSpan t)
            => AngularVelocity.FromRadians(s.Radians / (float)t.value);
=======
        /// <summary>
        /// Divides an angle by a timespan, returning an angular acceleration.
        /// </summary>
        public static AngularVelocity operator /(Angle s, TimeSpan t) => AngularVelocity.FromRadians(s.Radians / (float)t.value);
>>>>>>> be44ff09

        #endregion

        #endregion
    }
}<|MERGE_RESOLUTION|>--- conflicted
+++ resolved
@@ -13,11 +13,7 @@
         public double NumericValue => value;
 
         #region construction
-<<<<<<< HEAD
 
-=======
-        
->>>>>>> be44ff09
         public TimeSpan(double value)
         {
             this.value = value;
@@ -25,22 +21,6 @@
 
         public static TimeSpan Zero => new TimeSpan(0);
 
-<<<<<<< HEAD
-=======
-        /// <summary>
-        /// Returns the numeric value of the timespan.
-        /// </summary>
-        public double NumericValue => value;
-
-        /// <summary>
-        /// Returns the timespan with value 0.
-        /// </summary>
-        public static TimeSpan Zero => new TimeSpan(0);
-
-        /// <summary>
-        /// Returns the timespan with value 1.
-        /// </summary>
->>>>>>> be44ff09
         public static TimeSpan One => new TimeSpan(1);
 
         #endregion
@@ -49,16 +29,8 @@
 
         #region equality and hashcode
 
-<<<<<<< HEAD
-        public bool Equals(TimeSpan other)
-        {
-            // ReSharper disable once CompareOfFloatsByEqualityOperator
-            return value == other.value;
-        }
-=======
         // ReSharper disable once CompareOfFloatsByEqualityOperator
         public bool Equals(TimeSpan other) => value == other.value;
->>>>>>> be44ff09
 
         public override bool Equals(object obj) => obj is TimeSpan && Equals((TimeSpan)obj);
 
@@ -78,73 +50,32 @@
 
         #region algebra
 
-<<<<<<< HEAD
         public static TimeSpan operator +(TimeSpan t0, TimeSpan t1) => new TimeSpan(t0.value + t1.value);
         
         public static TimeSpan operator -(TimeSpan t0, TimeSpan t1) => new TimeSpan(t0.value - t1.value);
 
         public static TimeSpan operator -(TimeSpan t) => new TimeSpan(-t.value);
-=======
-        /// <summary>
-        /// Adds two timespans.
-        /// </summary>
-        public static TimeSpan operator +(TimeSpan t0, TimeSpan t1) => new TimeSpan(t0.value + t1.value);
-
-        /// <summary>
-        /// Adds two timespans.
-        /// </summary>
-        public static TimeSpan operator -(TimeSpan t0, TimeSpan t1) => new TimeSpan(t0.value - t1.value);
->>>>>>> be44ff09
 
         #endregion
 
         #region scaling
 
-<<<<<<< HEAD
         public static TimeSpan operator *(TimeSpan t, double scalar) => new TimeSpan(t.value * scalar);
 
         public static TimeSpan operator *(double scalar, TimeSpan t) => new TimeSpan(t.value * scalar);
 
         public static TimeSpan operator /(TimeSpan t, double divisor) => new TimeSpan(t.value / divisor);
-=======
-        /// <summary>
-        /// Inverts the timespan.
-        /// </summary>
-        public static TimeSpan operator -(TimeSpan t) => new TimeSpan(-t.value);
-
-        /// <summary>
-        /// Multiples the timespan with a scalar.
-        /// </summary>
-        public static TimeSpan operator *(TimeSpan t, float scalar) => new TimeSpan(t.value * scalar);
-
-        /// <summary>
-        /// Multiples the timespan with a scalar.
-        /// </summary>
-        public static TimeSpan operator *(float scalar, TimeSpan t) => new TimeSpan(t.value * scalar);
-
-        /// <summary>
-        /// Divides the timespan by a divisor.
-        /// </summary>
-        public static TimeSpan operator /(TimeSpan t, float divisor) => new TimeSpan(t.value / divisor);
->>>>>>> be44ff09
 
         #endregion
 
         #region ratio
 
-<<<<<<< HEAD
-=======
-        /// <summary>
-        /// Devides a timespan by another, returning a type-less fraction.
-        /// </summary>
->>>>>>> be44ff09
         public static double operator /(TimeSpan dividend, TimeSpan divisor) => dividend.value / divisor.value;
 
         #endregion
 
         #region comparision
 
-<<<<<<< HEAD
         public static bool operator ==(TimeSpan t0, TimeSpan t1) => t0.Equals(t1);
 
         public static bool operator !=(TimeSpan t0, TimeSpan t1) => !(t0 == t1);
@@ -155,51 +86,14 @@
         
         public static bool operator <=(TimeSpan t0, TimeSpan t1) => t0.value <= t1.value;
 
-=======
-        /// <summary>
-        /// Compares two timespans for equality.
-        /// </summary>
-        public static bool operator ==(TimeSpan t0, TimeSpan t1) => t0.Equals(t1);
-
-        /// <summary>
-        /// Compares two timespans for inequality.
-        /// </summary>
-        public static bool operator !=(TimeSpan t0, TimeSpan t1) => !(t0 == t1);
-
-        /// <summary>
-        /// Checks if one timespan is smaller than another.
-        /// </summary>
-        public static bool operator <(TimeSpan t0, TimeSpan t1) => t0.value < t1.value;
-
-        /// <summary>
-        /// Checks if one timespan is larger than another.
-        /// </summary>
-        public static bool operator >(TimeSpan t0, TimeSpan t1) => t0.value > t1.value;
-
-        /// <summary>
-        /// Checks if one timespan is smaller or equal to another.
-        /// </summary>
-        public static bool operator <=(TimeSpan t0, TimeSpan t1) => t0.value <= t1.value;
-
-        /// <summary>
-        /// Checks if one timespan is larger or equal to another.
-        /// </summary>
->>>>>>> be44ff09
         public static bool operator >=(TimeSpan t0, TimeSpan t1) => t0.value >= t1.value;
 
         #endregion
 
         #region angle differentiation
-
-<<<<<<< HEAD
+        
         public static AngularVelocity operator /(Angle s, TimeSpan t)
             => AngularVelocity.FromRadians(s.Radians / (float)t.value);
-=======
-        /// <summary>
-        /// Divides an angle by a timespan, returning an angular acceleration.
-        /// </summary>
-        public static AngularVelocity operator /(Angle s, TimeSpan t) => AngularVelocity.FromRadians(s.Radians / (float)t.value);
->>>>>>> be44ff09
 
         #endregion
 
