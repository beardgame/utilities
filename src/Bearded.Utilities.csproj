--- conflicted
+++ resolved
@@ -99,7 +99,6 @@
     <Compile Include="Collections\MutableLinkedListNode.cs" />
     <Compile Include="Collections\DeletableObjectList.cs" />
     <Compile Include="Algorithms\HungarianAlgorithm.cs" />
-<<<<<<< HEAD
     <Compile Include="Core\StaticRandom.cs" />
     <Compile Include="Core\RandomExtensions.cs" />
     <Compile Include="Core\Box.cs" />
@@ -107,9 +106,7 @@
     <Compile Include="Core\ResetableLazy.cs" />
     <Compile Include="Core\Singleton.cs" />
     <Compile Include="Core\Void.cs" />
-=======
     <Compile Include="Core\Log.cs" />
->>>>>>> 829a3089
     <Compile Include="Input\InputManager.cs" />
     <Compile Include="Core\Do.cs" />
     <Compile Include="Core\Environment.cs" />
