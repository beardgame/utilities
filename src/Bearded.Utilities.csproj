﻿<?xml version="1.0" encoding="utf-8"?>
<Project ToolsVersion="12.0" DefaultTargets="Build" xmlns="http://schemas.microsoft.com/developer/msbuild/2003">
  <Import Project="$(MSBuildExtensionsPath)\$(MSBuildToolsVersion)\Microsoft.Common.props" Condition="Exists('$(MSBuildExtensionsPath)\$(MSBuildToolsVersion)\Microsoft.Common.props')" />
  <PropertyGroup>
    <Configuration Condition=" '$(Configuration)' == '' ">Debug</Configuration>
    <Platform Condition=" '$(Platform)' == '' ">AnyCPU</Platform>
    <ProjectGuid>{2F580B9D-6255-4427-8395-5EF236C9401C}</ProjectGuid>
    <OutputType>Library</OutputType>
    <AppDesignerFolder>Properties</AppDesignerFolder>
    <RootNamespace>Bearded.Utilities</RootNamespace>
    <AssemblyName>Bearded.Utilities</AssemblyName>
    <TargetFrameworkVersion>v4.6.2</TargetFrameworkVersion>
    <FileAlignment>512</FileAlignment>
    <PublishUrl>publish\</PublishUrl>
    <Install>true</Install>
    <InstallFrom>Disk</InstallFrom>
    <UpdateEnabled>false</UpdateEnabled>
    <UpdateMode>Foreground</UpdateMode>
    <UpdateInterval>7</UpdateInterval>
    <UpdateIntervalUnits>Days</UpdateIntervalUnits>
    <UpdatePeriodically>false</UpdatePeriodically>
    <UpdateRequired>false</UpdateRequired>
    <MapFileExtensions>true</MapFileExtensions>
    <ApplicationRevision>0</ApplicationRevision>
    <ApplicationVersion>1.0.0.%2a</ApplicationVersion>
    <IsWebBootstrapper>false</IsWebBootstrapper>
    <UseApplicationTrust>false</UseApplicationTrust>
    <BootstrapperEnabled>true</BootstrapperEnabled>
    <TargetFrameworkProfile />
  </PropertyGroup>
  <PropertyGroup Condition=" '$(Configuration)|$(Platform)' == 'Debug|AnyCPU' ">
    <PlatformTarget>AnyCPU</PlatformTarget>
    <DebugSymbols>true</DebugSymbols>
    <DebugType>full</DebugType>
    <Optimize>false</Optimize>
    <OutputPath>..\bin\Debug\</OutputPath>
    <DefineConstants>DEBUG;TRACE</DefineConstants>
    <ErrorReport>prompt</ErrorReport>
    <WarningLevel>4</WarningLevel>
    <DocumentationFile>..\bin\Debug\Bearded.Utilities.xml</DocumentationFile>
    <Prefer32Bit>false</Prefer32Bit>
    <NoWarn>1591</NoWarn>
    <CodeAnalysisRuleSet>Bearded.Utilities.ruleset</CodeAnalysisRuleSet>
  </PropertyGroup>
  <PropertyGroup Condition=" '$(Configuration)|$(Platform)' == 'Release|AnyCPU' ">
    <PlatformTarget>AnyCPU</PlatformTarget>
    <DebugType>pdbonly</DebugType>
    <Optimize>true</Optimize>
    <OutputPath>..\bin\Release\</OutputPath>
    <DefineConstants>TRACE</DefineConstants>
    <ErrorReport>prompt</ErrorReport>
    <WarningLevel>4</WarningLevel>
    <DocumentationFile>..\bin\Release\Bearded.Utilities.xml</DocumentationFile>
    <Prefer32Bit>false</Prefer32Bit>
    <NoWarn>1591</NoWarn>
    <CodeAnalysisRuleSet>Bearded.Utilities.ruleset</CodeAnalysisRuleSet>
  </PropertyGroup>
  <ItemGroup>
    <Reference Include="System" />
<<<<<<< HEAD
    <Reference Include="System.Collections.Immutable, Version=1.2.3.0, Culture=neutral, PublicKeyToken=b03f5f7f11d50a3a, processorArchitecture=MSIL">
      <HintPath>..\packages\System.Collections.Immutable.1.5.0\lib\netstandard2.0\System.Collections.Immutable.dll</HintPath>
    </Reference>
=======
>>>>>>> f4050a35
    <Reference Include="System.Drawing" />
  </ItemGroup>
  <ItemGroup>
    <Folder Include="Data\" />
    <Folder Include="Diagnostics\" />
    <Folder Include="Serialization\JsonNet\" />
  </ItemGroup>
  <ItemGroup>
    <BootstrapperPackage Include=".NETFramework,Version=v4.0">
      <Visible>False</Visible>
      <ProductName>Microsoft .NET Framework 4 %28x86 and x64%29</ProductName>
      <Install>true</Install>
    </BootstrapperPackage>
    <BootstrapperPackage Include="Microsoft.Net.Client.3.5">
      <Visible>False</Visible>
      <ProductName>.NET Framework 3.5 SP1 Client Profile</ProductName>
      <Install>false</Install>
    </BootstrapperPackage>
    <BootstrapperPackage Include="Microsoft.Net.Framework.3.5.SP1">
      <Visible>False</Visible>
      <ProductName>.NET Framework 3.5 SP1</ProductName>
      <Install>false</Install>
    </BootstrapperPackage>
    <BootstrapperPackage Include="Microsoft.Windows.Installer.4.5">
      <Visible>False</Visible>
      <ProductName>Windows Installer 4.5</ProductName>
      <Install>true</Install>
    </BootstrapperPackage>
  </ItemGroup>
  <ItemGroup>
    <Compile Include="Algorithms\HungarianAlgorithm.cs" />
    <Compile Include="Algorithms\BinPacking.cs" />
    <Compile Include="Collections\IdDictionary.cs" />
    <Compile Include="Collections\IIdable.cs" />
    <Compile Include="Collections\PrefixTrie.cs" />
    <Compile Include="Core\AsyncAtomicUpdating.cs" />
    <Compile Include="Core\IdManager.cs" />
    <Compile Include="Graphs\AdjacencyListDag.cs" />
    <Compile Include="Graphs\AdjacencyListDiGraph.cs" />
    <Compile Include="Graphs\DirectedAcyclicGraphTransitiveReducer.cs" />
    <Compile Include="Graphs\DirectedGraphBuilder.cs" />
    <Compile Include="Graphs\IDirectedAcyclicGraph.cs" />
    <Compile Include="Graphs\IDirectedGraph.cs" />
    <Compile Include="Input\Actions\DigitalAction.cs" />
    <Compile Include="Input\Actions\DummyAction.cs" />
    <Compile Include="Input\Actions\GamePadAction.cs" />
    <Compile Include="Input\GamePadStateManager.cs" />
    <Compile Include="Input\IAction.cs" />
    <Compile Include="Input\InputAction.cs" />
    <Compile Include="Input\InputManager.Actions.cs" />
    <Compile Include="Input\InputManager.Actions.Gamepad.cs" />
    <Compile Include="Input\InputManager.Actions.Keyboard.cs" />
    <Compile Include="Input\InputManager.Actions.Mouse.cs" />
    <Compile Include="Input\InputManager.cs" />
    <Compile Include="Input\Actions\KeyboardAction.cs" />
    <Compile Include="Input\Actions\LambdaAction.cs" />
    <Compile Include="Input\Actions\MouseAction.cs" />
    <Compile Include="Input\KeyboardEvents.cs" />
    <Compile Include="IO\Logger.cs" />
    <Compile Include="Core\StaticRandom.cs" />
    <Compile Include="Core\RandomExtensions.cs" />
    <Compile Include="Core\Box.cs" />
    <Compile Include="Core\Id.cs" />
    <Compile Include="Core\ResettableLazy.cs" />
    <Compile Include="Core\Singleton.cs" />
    <Compile Include="Core\Void.cs" />
    <Compile Include="Collections\DeletableObjectListEnumerator.cs" />
    <Compile Include="Collections\IDeletable.cs" />
    <Compile Include="Collections\MutableLinkedList.cs" />
    <Compile Include="Collections\MutableLinkedListEnumerator.cs" />
    <Compile Include="Collections\MutableLinkedListItem.cs" />
    <Compile Include="Collections\MutableLinkedListNode.cs" />
    <Compile Include="Collections\PriorityQueue.cs" />
    <Compile Include="Collections\StaticPriorityQueue.cs" />
    <Compile Include="Collections\DeletableObjectList.cs" />
    <Compile Include="Core\Do.cs" />
    <Compile Include="Core\Environment.cs" />
    <Compile Include="Core\EventHandlers.cs" />
    <Compile Include="IO\FileModifiedWatcher.cs" />
    <Compile Include="Linq\Extensions.cs" />
    <Compile Include="Geometry\Angle.cs" />
    <Compile Include="Geometry\Direction2.cs" />
    <Compile Include="Geometry\arcs\Arc.cs" />
    <Compile Include="Core\MathExtensions.cs" />
    <Compile Include="Geometry\GeometryExtensions.cs" />
    <Compile Include="Geometry\Interval.cs" />
    <Compile Include="Core\Mathf.cs" />
    <Compile Include="Geometry\arcs\Arc2.cs" />
    <Compile Include="Geometry\arcs\Arc3.cs" />
    <Compile Include="Geometry\arcs\Bezier2nd2.cs" />
    <Compile Include="Geometry\arcs\Bezier2nd3.cs" />
    <Compile Include="Geometry\arcs\Bezier3rd2.cs" />
    <Compile Include="Geometry\arcs\Bezier3rd3.cs" />
    <Compile Include="Geometry\PolarPosition.cs" />
    <Compile Include="Geometry\Rectangle.cs" />
    <Compile Include="Core\Interpolate.cs" />
    <Compile Include="SpaceTime\angular\AngularAcceleration.cs" />
    <Compile Include="SpaceTime\angular\AngularVelocity.cs" />
    <Compile Include="SpaceTime\Extensions.cs" />
    <Compile Include="SpaceTime\Squared.cs" />
    <Compile Include="SpaceTime\undirected\Acceleration.cs" />
    <Compile Include="SpaceTime\undirected\Speed.cs" />
    <Compile Include="SpaceTime\undirected\Unit.cs" />
    <Compile Include="SpaceTime\2d\Acceleration2.cs" />
    <Compile Include="SpaceTime\2d\Difference2.cs" />
    <Compile Include="SpaceTime\2d\Position2.cs" />
    <Compile Include="SpaceTime\2d\Velocity2.cs" />
    <Compile Include="SpaceTime\time\Instant.cs" />
    <Compile Include="SpaceTime\time\TimeSpan.cs" />
    <Compile Include="Threading\IActionQueue.cs" />
    <Compile Include="Threading\ManualActionQueue.cs" />
    <Compile Include="Threading\BackgroundActionQueue.cs" />
    <Compile Include="Tilemaps\Rectangular\Direction.cs" />
    <Compile Include="Tilemaps\Rectangular\Directions.cs" />
    <Compile Include="Tilemaps\Rectangular\Extensions.cs" />
    <Compile Include="Tilemaps\Step.cs" />
    <Compile Include="Tilemaps\Rectangular\Tile.cs" />
    <Compile Include="Tilemaps\Rectangular\Tilemap.cs" />
    <Compile Include="Properties\AssemblyInfo.cs" />
  </ItemGroup>
  <ItemGroup>
    <None Include="Bearded.Utilities.nuspec" />
    <None Include="Bearded.Utilities.ruleset" />
    <AdditionalFiles Include="stylecop.json" />
  </ItemGroup>
  <ItemGroup>
    <Content Include=".editorconfig" />
  </ItemGroup>
  <ItemGroup>
    <PackageReference Include="OpenTK">
      <Version>2.0.0</Version>
    </PackageReference>
    <PackageReference Include="StyleCop.Analyzers">
      <Version>1.0.2</Version>
      <IncludeAssets>runtime; build; native; contentfiles; analyzers</IncludeAssets>
      <PrivateAssets>all</PrivateAssets>
    </PackageReference>
    <PackageReference Include="System.ValueTuple">
      <Version>4.5.0</Version>
    </PackageReference>
  </ItemGroup>
  <Import Project="$(MSBuildToolsPath)\Microsoft.CSharp.targets" />
  <!-- To modify your build process, add your task inside one of the targets below and uncomment it.
       Other similar extension points exist, see Microsoft.Common.targets.
  <Target Name="BeforeBuild">
  </Target>
  <Target Name="AfterBuild">
  </Target>
  -->
</Project><|MERGE_RESOLUTION|>--- conflicted
+++ resolved
@@ -57,12 +57,6 @@
   </PropertyGroup>
   <ItemGroup>
     <Reference Include="System" />
-<<<<<<< HEAD
-    <Reference Include="System.Collections.Immutable, Version=1.2.3.0, Culture=neutral, PublicKeyToken=b03f5f7f11d50a3a, processorArchitecture=MSIL">
-      <HintPath>..\packages\System.Collections.Immutable.1.5.0\lib\netstandard2.0\System.Collections.Immutable.dll</HintPath>
-    </Reference>
-=======
->>>>>>> f4050a35
     <Reference Include="System.Drawing" />
   </ItemGroup>
   <ItemGroup>
