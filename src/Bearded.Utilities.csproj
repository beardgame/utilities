﻿<?xml version="1.0" encoding="utf-8"?>
<Project ToolsVersion="4.0" DefaultTargets="Build" xmlns="http://schemas.microsoft.com/developer/msbuild/2003">
  <Import Project="$(MSBuildExtensionsPath)\$(MSBuildToolsVersion)\Microsoft.Common.props" Condition="Exists('$(MSBuildExtensionsPath)\$(MSBuildToolsVersion)\Microsoft.Common.props')" />
  <PropertyGroup>
    <Configuration Condition=" '$(Configuration)' == '' ">Debug</Configuration>
    <Platform Condition=" '$(Platform)' == '' ">AnyCPU</Platform>
    <ProjectGuid>{2F580B9D-6255-4427-8395-5EF236C9401C}</ProjectGuid>
    <OutputType>Library</OutputType>
    <AppDesignerFolder>Properties</AppDesignerFolder>
    <RootNamespace>Bearded.Utilities</RootNamespace>
    <AssemblyName>Bearded.Utilities</AssemblyName>
    <TargetFrameworkVersion>v4.0</TargetFrameworkVersion>
    <FileAlignment>512</FileAlignment>
    <PublishUrl>publish\</PublishUrl>
    <Install>true</Install>
    <InstallFrom>Disk</InstallFrom>
    <UpdateEnabled>false</UpdateEnabled>
    <UpdateMode>Foreground</UpdateMode>
    <UpdateInterval>7</UpdateInterval>
    <UpdateIntervalUnits>Days</UpdateIntervalUnits>
    <UpdatePeriodically>false</UpdatePeriodically>
    <UpdateRequired>false</UpdateRequired>
    <MapFileExtensions>true</MapFileExtensions>
    <ApplicationRevision>0</ApplicationRevision>
    <ApplicationVersion>1.0.0.%2a</ApplicationVersion>
    <IsWebBootstrapper>false</IsWebBootstrapper>
    <UseApplicationTrust>false</UseApplicationTrust>
    <BootstrapperEnabled>true</BootstrapperEnabled>
  </PropertyGroup>
  <PropertyGroup Condition=" '$(Configuration)|$(Platform)' == 'Debug|AnyCPU' ">
    <PlatformTarget>AnyCPU</PlatformTarget>
    <DebugSymbols>true</DebugSymbols>
    <DebugType>full</DebugType>
    <Optimize>false</Optimize>
    <OutputPath>..\bin\Debug\</OutputPath>
    <DefineConstants>DEBUG;TRACE</DefineConstants>
    <ErrorReport>prompt</ErrorReport>
    <WarningLevel>4</WarningLevel>
    <DocumentationFile>..\bin\Debug\Bearded.Utilities.xml</DocumentationFile>
  </PropertyGroup>
  <PropertyGroup Condition=" '$(Configuration)|$(Platform)' == 'Release|AnyCPU' ">
    <PlatformTarget>AnyCPU</PlatformTarget>
    <DebugType>pdbonly</DebugType>
    <Optimize>true</Optimize>
    <OutputPath>..\bin\Debug\</OutputPath>
    <DefineConstants>TRACE</DefineConstants>
    <ErrorReport>prompt</ErrorReport>
    <WarningLevel>4</WarningLevel>
    <DocumentationFile>..\bin\Debug\Bearded.Utilities.xml</DocumentationFile>
  </PropertyGroup>
  <PropertyGroup>
    <StartupObject />
  </PropertyGroup>
  <ItemGroup>
    <Reference Include="OpenTK, Version=1.1.0.0, Culture=neutral, PublicKeyToken=bad199fe84eb3df4, processorArchitecture=MSIL">
      <SpecificVersion>False</SpecificVersion>
      <HintPath>..\libs\OpenTK.dll</HintPath>
    </Reference>
    <Reference Include="System" />
    <Reference Include="System.Drawing" />
  </ItemGroup>
  <ItemGroup>
    <Folder Include="Data\" />
    <Folder Include="Diagnostics\" />
    <Folder Include="IO\" />
    <Folder Include="Linq\" />
    <Folder Include="Properties\" />
    <Folder Include="Serialization\JsonNet\" />
    <Folder Include="SpaceTime\" />
  </ItemGroup>
  <ItemGroup>
    <BootstrapperPackage Include=".NETFramework,Version=v4.0">
      <Visible>False</Visible>
      <ProductName>Microsoft .NET Framework 4 %28x86 and x64%29</ProductName>
      <Install>true</Install>
    </BootstrapperPackage>
    <BootstrapperPackage Include="Microsoft.Net.Client.3.5">
      <Visible>False</Visible>
      <ProductName>.NET Framework 3.5 SP1 Client Profile</ProductName>
      <Install>false</Install>
    </BootstrapperPackage>
    <BootstrapperPackage Include="Microsoft.Net.Framework.3.5.SP1">
      <Visible>False</Visible>
      <ProductName>.NET Framework 3.5 SP1</ProductName>
      <Install>false</Install>
    </BootstrapperPackage>
    <BootstrapperPackage Include="Microsoft.Windows.Installer.4.5">
      <Visible>False</Visible>
      <ProductName>Windows Installer 4.5</ProductName>
      <Install>true</Install>
    </BootstrapperPackage>
  </ItemGroup>
  <ItemGroup>
    <Compile Include="Collections\DeletableObjectListEnumerator.cs" />
    <Compile Include="Collections\IDeletable.cs" />
    <Compile Include="Collections\MutableLinkedList.cs" />
    <Compile Include="Collections\MutableLinkedListEnumerator.cs" />
    <Compile Include="Collections\MutableLinkedListItem.cs" />
    <Compile Include="Collections\MutableLinkedListNode.cs" />
    <Compile Include="Collections\DeletableObjectList.cs" />
    <Compile Include="Algorithms\HungarianAlgorithm.cs" />
<<<<<<< HEAD
    <Compile Include="Core\StaticRandom.cs" />
    <Compile Include="Core\RandomExtensions.cs" />
=======
    <Compile Include="Core\Box.cs" />
    <Compile Include="Core\Id.cs" />
    <Compile Include="Core\ResetableLazy.cs" />
    <Compile Include="Core\Singleton.cs" />
    <Compile Include="Core\Void.cs" />
>>>>>>> 904213f4
    <Compile Include="Input\InputManager.cs" />
    <Compile Include="Core\Do.cs" />
    <Compile Include="Core\Environment.cs" />
    <Compile Include="Core\EventHandlers.cs" />
    <Compile Include="Math\Angle.cs" />
    <Compile Include="Math\Direction2.cs" />
    <Compile Include="Math\Arc.cs" />
    <Compile Include="Math\Extensions.cs" />
    <Compile Include="Math\GameMath.cs" />
    <Compile Include="Math\Geometry\arcs\Arc2.cs" />
    <Compile Include="Math\Geometry\arcs\Arc3.cs" />
    <Compile Include="Math\Geometry\arcs\Bezier2nd2.cs" />
    <Compile Include="Math\Geometry\arcs\Bezier2nd3.cs" />
    <Compile Include="Math\Geometry\arcs\Bezier3rd2.cs" />
    <Compile Include="Math\Geometry\arcs\Bezier3rd3.cs" />
    <Compile Include="Math\Geometry\PolarPosition.cs" />
    <Compile Include="Math\Geometry\Rectangle.cs" />
    <Compile Include="Math\Interpolate.cs" />
    <Compile Include="Threading\IActionQueue.cs" />
    <Compile Include="Threading\ManualActionQueue.cs" />
    <Compile Include="Threading\BackgroundActionQueue.cs" />
  </ItemGroup>
  <Import Project="$(MSBuildToolsPath)\Microsoft.CSharp.targets" />
  <!-- To modify your build process, add your task inside one of the targets below and uncomment it. 
       Other similar extension points exist, see Microsoft.Common.targets.
  <Target Name="BeforeBuild">
  </Target>
  <Target Name="AfterBuild">
  </Target>
  -->
</Project><|MERGE_RESOLUTION|>--- conflicted
+++ resolved
@@ -99,16 +99,13 @@
     <Compile Include="Collections\MutableLinkedListNode.cs" />
     <Compile Include="Collections\DeletableObjectList.cs" />
     <Compile Include="Algorithms\HungarianAlgorithm.cs" />
-<<<<<<< HEAD
     <Compile Include="Core\StaticRandom.cs" />
     <Compile Include="Core\RandomExtensions.cs" />
-=======
     <Compile Include="Core\Box.cs" />
     <Compile Include="Core\Id.cs" />
     <Compile Include="Core\ResetableLazy.cs" />
     <Compile Include="Core\Singleton.cs" />
     <Compile Include="Core\Void.cs" />
->>>>>>> 904213f4
     <Compile Include="Input\InputManager.cs" />
     <Compile Include="Core\Do.cs" />
     <Compile Include="Core\Environment.cs" />
