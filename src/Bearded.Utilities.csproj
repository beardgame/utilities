﻿<Project Sdk="Microsoft.NET.Sdk">
  <PropertyGroup>
    <TargetFramework>net462</TargetFramework>
  </PropertyGroup>
<<<<<<< HEAD
  <PropertyGroup Condition=" '$(Configuration)|$(Platform)' == 'Debug|AnyCPU' ">
    <PlatformTarget>AnyCPU</PlatformTarget>
    <DebugSymbols>true</DebugSymbols>
    <DebugType>full</DebugType>
    <Optimize>false</Optimize>
    <OutputPath>..\bin\Debug\</OutputPath>
    <DefineConstants>DEBUG;TRACE</DefineConstants>
    <ErrorReport>prompt</ErrorReport>
    <WarningLevel>4</WarningLevel>
    <DocumentationFile>..\bin\Debug\Bearded.Utilities.xml</DocumentationFile>
    <Prefer32Bit>false</Prefer32Bit>
    <NoWarn>1591</NoWarn>
    <CodeAnalysisRuleSet>Bearded.Utilities.ruleset</CodeAnalysisRuleSet>
  </PropertyGroup>
  <PropertyGroup Condition=" '$(Configuration)|$(Platform)' == 'Release|AnyCPU' ">
    <PlatformTarget>AnyCPU</PlatformTarget>
    <DebugType>pdbonly</DebugType>
    <Optimize>true</Optimize>
    <OutputPath>..\bin\Release\</OutputPath>
    <DefineConstants>TRACE</DefineConstants>
    <ErrorReport>prompt</ErrorReport>
    <WarningLevel>4</WarningLevel>
    <DocumentationFile>..\bin\Release\Bearded.Utilities.xml</DocumentationFile>
    <Prefer32Bit>false</Prefer32Bit>
    <NoWarn>1591</NoWarn>
    <CodeAnalysisRuleSet>Bearded.Utilities.ruleset</CodeAnalysisRuleSet>
  </PropertyGroup>
  <ItemGroup>
    <Reference Include="System" />
    <Reference Include="System.Drawing" />
  </ItemGroup>
  <ItemGroup>
    <Folder Include="Data\" />
    <Folder Include="Diagnostics\" />
    <Folder Include="Serialization\JsonNet\" />
  </ItemGroup>
  <ItemGroup>
    <BootstrapperPackage Include=".NETFramework,Version=v4.0">
      <Visible>False</Visible>
      <ProductName>Microsoft .NET Framework 4 %28x86 and x64%29</ProductName>
      <Install>true</Install>
    </BootstrapperPackage>
    <BootstrapperPackage Include="Microsoft.Net.Client.3.5">
      <Visible>False</Visible>
      <ProductName>.NET Framework 3.5 SP1 Client Profile</ProductName>
      <Install>false</Install>
    </BootstrapperPackage>
    <BootstrapperPackage Include="Microsoft.Net.Framework.3.5.SP1">
      <Visible>False</Visible>
      <ProductName>.NET Framework 3.5 SP1</ProductName>
      <Install>false</Install>
    </BootstrapperPackage>
    <BootstrapperPackage Include="Microsoft.Windows.Installer.4.5">
      <Visible>False</Visible>
      <ProductName>Windows Installer 4.5</ProductName>
      <Install>true</Install>
    </BootstrapperPackage>
  </ItemGroup>
  <ItemGroup>
    <Compile Include="Algorithms\HungarianAlgorithm.cs" />
    <Compile Include="Algorithms\BinPacking.cs" />
    <Compile Include="Collections\IdDictionary.cs" />
    <Compile Include="Collections\IIdable.cs" />
    <Compile Include="Collections\PrefixTrie.cs" />
    <Compile Include="Core\AsyncAtomicUpdating.cs" />
    <Compile Include="Core\IdManager.cs" />
    <Compile Include="Input\Actions\DigitalAction.cs" />
    <Compile Include="Input\Actions\DummyAction.cs" />
    <Compile Include="Input\Actions\GamePadAction.cs" />
    <Compile Include="Input\GamePadStateManager.cs" />
    <Compile Include="Input\IAction.cs" />
    <Compile Include="Input\InputAction.cs" />
    <Compile Include="Input\InputManager.Actions.cs" />
    <Compile Include="Input\InputManager.Actions.Gamepad.cs" />
    <Compile Include="Input\InputManager.Actions.Keyboard.cs" />
    <Compile Include="Input\InputManager.Actions.Mouse.cs" />
    <Compile Include="Input\InputManager.cs" />
    <Compile Include="Input\Actions\KeyboardAction.cs" />
    <Compile Include="Input\Actions\LambdaAction.cs" />
    <Compile Include="Input\Actions\MouseAction.cs" />
    <Compile Include="Input\KeyboardEvents.cs" />
    <Compile Include="IO\Logger.cs" />
    <Compile Include="Core\StaticRandom.cs" />
    <Compile Include="Core\RandomExtensions.cs" />
    <Compile Include="Core\Box.cs" />
    <Compile Include="Core\Id.cs" />
    <Compile Include="Core\ResettableLazy.cs" />
    <Compile Include="Core\Singleton.cs" />
    <Compile Include="Core\Void.cs" />
    <Compile Include="Collections\DeletableObjectListEnumerator.cs" />
    <Compile Include="Collections\IDeletable.cs" />
    <Compile Include="Collections\MutableLinkedList.cs" />
    <Compile Include="Collections\MutableLinkedListEnumerator.cs" />
    <Compile Include="Collections\MutableLinkedListItem.cs" />
    <Compile Include="Collections\MutableLinkedListNode.cs" />
    <Compile Include="Collections\PriorityQueue.cs" />
    <Compile Include="Collections\StaticPriorityQueue.cs" />
    <Compile Include="Collections\DeletableObjectList.cs" />
    <Compile Include="Core\Do.cs" />
    <Compile Include="Core\Environment.cs" />
    <Compile Include="Core\EventHandlers.cs" />
    <Compile Include="IO\FileModifiedWatcher.cs" />
    <Compile Include="Linq\Extensions.cs" />
    <Compile Include="Geometry\Angle.cs" />
    <Compile Include="Geometry\Direction2.cs" />
    <Compile Include="Geometry\arcs\Arc.cs" />
    <Compile Include="Core\MathExtensions.cs" />
    <Compile Include="Geometry\GeometryExtensions.cs" />
    <Compile Include="Geometry\Interval.cs" />
    <Compile Include="Core\Mathf.cs" />
    <Compile Include="Geometry\arcs\Arc2.cs" />
    <Compile Include="Geometry\arcs\Arc3.cs" />
    <Compile Include="Geometry\arcs\Bezier2nd2.cs" />
    <Compile Include="Geometry\arcs\Bezier2nd3.cs" />
    <Compile Include="Geometry\arcs\Bezier3rd2.cs" />
    <Compile Include="Geometry\arcs\Bezier3rd3.cs" />
    <Compile Include="Geometry\PolarPosition.cs" />
    <Compile Include="Geometry\Rectangle.cs" />
    <Compile Include="Core\Interpolate.cs" />
    <Compile Include="SpaceTime\angular\AngularAcceleration.cs" />
    <Compile Include="SpaceTime\angular\AngularVelocity.cs" />
    <Compile Include="SpaceTime\Extensions.cs" />
    <Compile Include="SpaceTime\gravity\GravitationalConstant.cs" />
    <Compile Include="SpaceTime\gravity\Mass.cs" />
    <Compile Include="SpaceTime\Squared.cs" />
    <Compile Include="SpaceTime\undirected\Acceleration.cs" />
    <Compile Include="SpaceTime\undirected\Speed.cs" />
    <Compile Include="SpaceTime\undirected\Unit.cs" />
    <Compile Include="SpaceTime\2d\Acceleration2.cs" />
    <Compile Include="SpaceTime\2d\Difference2.cs" />
    <Compile Include="SpaceTime\2d\Position2.cs" />
    <Compile Include="SpaceTime\2d\Velocity2.cs" />
    <Compile Include="SpaceTime\time\Instant.cs" />
    <Compile Include="SpaceTime\time\TimeSpan.cs" />
    <Compile Include="Threading\IActionQueue.cs" />
    <Compile Include="Threading\ManualActionQueue.cs" />
    <Compile Include="Threading\BackgroundActionQueue.cs" />
    <Compile Include="Tilemaps\Rectangular\Direction.cs" />
    <Compile Include="Tilemaps\Rectangular\Directions.cs" />
    <Compile Include="Tilemaps\Rectangular\Extensions.cs" />
    <Compile Include="Tilemaps\Step.cs" />
    <Compile Include="Tilemaps\Rectangular\Tile.cs" />
    <Compile Include="Tilemaps\Rectangular\Tilemap.cs" />
    <Compile Include="Properties\AssemblyInfo.cs" />
  </ItemGroup>
  <ItemGroup>
    <None Include="Bearded.Utilities.nuspec" />
    <None Include="Bearded.Utilities.ruleset" />
    <AdditionalFiles Include="stylecop.json" />
  </ItemGroup>
  <ItemGroup>
    <Content Include=".editorconfig" />
  </ItemGroup>
=======
>>>>>>> b4ca74ae
  <ItemGroup>
    <PackageReference Include="OpenTK" Version="2.0.0" />
    <PackageReference Include="System.Collections.Immutable" Version="1.5.0" />
    <PackageReference Include="System.ValueTuple" Version="4.5.0" />
  </ItemGroup>
</Project><|MERGE_RESOLUTION|>--- conflicted
+++ resolved
@@ -2,162 +2,6 @@
   <PropertyGroup>
     <TargetFramework>net462</TargetFramework>
   </PropertyGroup>
-<<<<<<< HEAD
-  <PropertyGroup Condition=" '$(Configuration)|$(Platform)' == 'Debug|AnyCPU' ">
-    <PlatformTarget>AnyCPU</PlatformTarget>
-    <DebugSymbols>true</DebugSymbols>
-    <DebugType>full</DebugType>
-    <Optimize>false</Optimize>
-    <OutputPath>..\bin\Debug\</OutputPath>
-    <DefineConstants>DEBUG;TRACE</DefineConstants>
-    <ErrorReport>prompt</ErrorReport>
-    <WarningLevel>4</WarningLevel>
-    <DocumentationFile>..\bin\Debug\Bearded.Utilities.xml</DocumentationFile>
-    <Prefer32Bit>false</Prefer32Bit>
-    <NoWarn>1591</NoWarn>
-    <CodeAnalysisRuleSet>Bearded.Utilities.ruleset</CodeAnalysisRuleSet>
-  </PropertyGroup>
-  <PropertyGroup Condition=" '$(Configuration)|$(Platform)' == 'Release|AnyCPU' ">
-    <PlatformTarget>AnyCPU</PlatformTarget>
-    <DebugType>pdbonly</DebugType>
-    <Optimize>true</Optimize>
-    <OutputPath>..\bin\Release\</OutputPath>
-    <DefineConstants>TRACE</DefineConstants>
-    <ErrorReport>prompt</ErrorReport>
-    <WarningLevel>4</WarningLevel>
-    <DocumentationFile>..\bin\Release\Bearded.Utilities.xml</DocumentationFile>
-    <Prefer32Bit>false</Prefer32Bit>
-    <NoWarn>1591</NoWarn>
-    <CodeAnalysisRuleSet>Bearded.Utilities.ruleset</CodeAnalysisRuleSet>
-  </PropertyGroup>
-  <ItemGroup>
-    <Reference Include="System" />
-    <Reference Include="System.Drawing" />
-  </ItemGroup>
-  <ItemGroup>
-    <Folder Include="Data\" />
-    <Folder Include="Diagnostics\" />
-    <Folder Include="Serialization\JsonNet\" />
-  </ItemGroup>
-  <ItemGroup>
-    <BootstrapperPackage Include=".NETFramework,Version=v4.0">
-      <Visible>False</Visible>
-      <ProductName>Microsoft .NET Framework 4 %28x86 and x64%29</ProductName>
-      <Install>true</Install>
-    </BootstrapperPackage>
-    <BootstrapperPackage Include="Microsoft.Net.Client.3.5">
-      <Visible>False</Visible>
-      <ProductName>.NET Framework 3.5 SP1 Client Profile</ProductName>
-      <Install>false</Install>
-    </BootstrapperPackage>
-    <BootstrapperPackage Include="Microsoft.Net.Framework.3.5.SP1">
-      <Visible>False</Visible>
-      <ProductName>.NET Framework 3.5 SP1</ProductName>
-      <Install>false</Install>
-    </BootstrapperPackage>
-    <BootstrapperPackage Include="Microsoft.Windows.Installer.4.5">
-      <Visible>False</Visible>
-      <ProductName>Windows Installer 4.5</ProductName>
-      <Install>true</Install>
-    </BootstrapperPackage>
-  </ItemGroup>
-  <ItemGroup>
-    <Compile Include="Algorithms\HungarianAlgorithm.cs" />
-    <Compile Include="Algorithms\BinPacking.cs" />
-    <Compile Include="Collections\IdDictionary.cs" />
-    <Compile Include="Collections\IIdable.cs" />
-    <Compile Include="Collections\PrefixTrie.cs" />
-    <Compile Include="Core\AsyncAtomicUpdating.cs" />
-    <Compile Include="Core\IdManager.cs" />
-    <Compile Include="Input\Actions\DigitalAction.cs" />
-    <Compile Include="Input\Actions\DummyAction.cs" />
-    <Compile Include="Input\Actions\GamePadAction.cs" />
-    <Compile Include="Input\GamePadStateManager.cs" />
-    <Compile Include="Input\IAction.cs" />
-    <Compile Include="Input\InputAction.cs" />
-    <Compile Include="Input\InputManager.Actions.cs" />
-    <Compile Include="Input\InputManager.Actions.Gamepad.cs" />
-    <Compile Include="Input\InputManager.Actions.Keyboard.cs" />
-    <Compile Include="Input\InputManager.Actions.Mouse.cs" />
-    <Compile Include="Input\InputManager.cs" />
-    <Compile Include="Input\Actions\KeyboardAction.cs" />
-    <Compile Include="Input\Actions\LambdaAction.cs" />
-    <Compile Include="Input\Actions\MouseAction.cs" />
-    <Compile Include="Input\KeyboardEvents.cs" />
-    <Compile Include="IO\Logger.cs" />
-    <Compile Include="Core\StaticRandom.cs" />
-    <Compile Include="Core\RandomExtensions.cs" />
-    <Compile Include="Core\Box.cs" />
-    <Compile Include="Core\Id.cs" />
-    <Compile Include="Core\ResettableLazy.cs" />
-    <Compile Include="Core\Singleton.cs" />
-    <Compile Include="Core\Void.cs" />
-    <Compile Include="Collections\DeletableObjectListEnumerator.cs" />
-    <Compile Include="Collections\IDeletable.cs" />
-    <Compile Include="Collections\MutableLinkedList.cs" />
-    <Compile Include="Collections\MutableLinkedListEnumerator.cs" />
-    <Compile Include="Collections\MutableLinkedListItem.cs" />
-    <Compile Include="Collections\MutableLinkedListNode.cs" />
-    <Compile Include="Collections\PriorityQueue.cs" />
-    <Compile Include="Collections\StaticPriorityQueue.cs" />
-    <Compile Include="Collections\DeletableObjectList.cs" />
-    <Compile Include="Core\Do.cs" />
-    <Compile Include="Core\Environment.cs" />
-    <Compile Include="Core\EventHandlers.cs" />
-    <Compile Include="IO\FileModifiedWatcher.cs" />
-    <Compile Include="Linq\Extensions.cs" />
-    <Compile Include="Geometry\Angle.cs" />
-    <Compile Include="Geometry\Direction2.cs" />
-    <Compile Include="Geometry\arcs\Arc.cs" />
-    <Compile Include="Core\MathExtensions.cs" />
-    <Compile Include="Geometry\GeometryExtensions.cs" />
-    <Compile Include="Geometry\Interval.cs" />
-    <Compile Include="Core\Mathf.cs" />
-    <Compile Include="Geometry\arcs\Arc2.cs" />
-    <Compile Include="Geometry\arcs\Arc3.cs" />
-    <Compile Include="Geometry\arcs\Bezier2nd2.cs" />
-    <Compile Include="Geometry\arcs\Bezier2nd3.cs" />
-    <Compile Include="Geometry\arcs\Bezier3rd2.cs" />
-    <Compile Include="Geometry\arcs\Bezier3rd3.cs" />
-    <Compile Include="Geometry\PolarPosition.cs" />
-    <Compile Include="Geometry\Rectangle.cs" />
-    <Compile Include="Core\Interpolate.cs" />
-    <Compile Include="SpaceTime\angular\AngularAcceleration.cs" />
-    <Compile Include="SpaceTime\angular\AngularVelocity.cs" />
-    <Compile Include="SpaceTime\Extensions.cs" />
-    <Compile Include="SpaceTime\gravity\GravitationalConstant.cs" />
-    <Compile Include="SpaceTime\gravity\Mass.cs" />
-    <Compile Include="SpaceTime\Squared.cs" />
-    <Compile Include="SpaceTime\undirected\Acceleration.cs" />
-    <Compile Include="SpaceTime\undirected\Speed.cs" />
-    <Compile Include="SpaceTime\undirected\Unit.cs" />
-    <Compile Include="SpaceTime\2d\Acceleration2.cs" />
-    <Compile Include="SpaceTime\2d\Difference2.cs" />
-    <Compile Include="SpaceTime\2d\Position2.cs" />
-    <Compile Include="SpaceTime\2d\Velocity2.cs" />
-    <Compile Include="SpaceTime\time\Instant.cs" />
-    <Compile Include="SpaceTime\time\TimeSpan.cs" />
-    <Compile Include="Threading\IActionQueue.cs" />
-    <Compile Include="Threading\ManualActionQueue.cs" />
-    <Compile Include="Threading\BackgroundActionQueue.cs" />
-    <Compile Include="Tilemaps\Rectangular\Direction.cs" />
-    <Compile Include="Tilemaps\Rectangular\Directions.cs" />
-    <Compile Include="Tilemaps\Rectangular\Extensions.cs" />
-    <Compile Include="Tilemaps\Step.cs" />
-    <Compile Include="Tilemaps\Rectangular\Tile.cs" />
-    <Compile Include="Tilemaps\Rectangular\Tilemap.cs" />
-    <Compile Include="Properties\AssemblyInfo.cs" />
-  </ItemGroup>
-  <ItemGroup>
-    <None Include="Bearded.Utilities.nuspec" />
-    <None Include="Bearded.Utilities.ruleset" />
-    <AdditionalFiles Include="stylecop.json" />
-  </ItemGroup>
-  <ItemGroup>
-    <Content Include=".editorconfig" />
-  </ItemGroup>
-=======
->>>>>>> b4ca74ae
   <ItemGroup>
     <PackageReference Include="OpenTK" Version="2.0.0" />
     <PackageReference Include="System.Collections.Immutable" Version="1.5.0" />
