using System;
using OpenTK.Mathematics;

namespace Bearded.Utilities.Geometry;

/// <summary>
/// Represents a bivector in two-dimensional Euclidean space.
/// </summary>
public readonly struct Bivector2 : IEquatable<Bivector2>
{
<<<<<<< HEAD
    /// <summary>
    /// Represents a bivector in two-dimensional Euclidean space.
    /// </summary>
    public readonly struct Bivector2 : IEquatable<Bivector2>
    {
        public float Xy { get; }

        public float Magnitude => MathF.Abs(Xy);

        public float MagnitudeSquared => Xy.Squared();
=======
    public float Magnitude { get; }
>>>>>>> f0daa56c

    public static readonly Bivector2 Zero = new Bivector2(0);

    public static readonly Bivector2 Unit = new Bivector2(1);

    public static Bivector2 Wedge(Vector2 left, Vector2 right) =>
        new Bivector2(left.X * right.Y - left.Y * right.X);

<<<<<<< HEAD
        public Bivector2(float xy)
        {
            Xy = xy;
        }

        public Bivector2 Normalized() => new Bivector2(MathF.Sign(Xy));

        public static Bivector2 operator +(Bivector2 left, Bivector2 right) =>
            new Bivector2(left.Xy + right.Xy);

        public static Bivector2 operator -(Bivector2 left, Bivector2 right) =>
            new Bivector2(left.Xy - right.Xy);

        public static Bivector2 operator -(Bivector2 bivector) => new Bivector2(-bivector.Xy);

        public static Bivector2 operator *(float scalar, Bivector2 bivector) => new Bivector2(scalar * bivector.Xy);

        public static Bivector2 operator *(Bivector2 bivector, float scalar) => scalar * bivector;

        public static Bivector2 operator /(Bivector2 bivector, float divider) => 1 / divider * bivector;

        public bool Equals(Bivector2 other) => Xy.Equals(other.Xy);
=======
    public Bivector2(float magnitude)
    {
        Magnitude = magnitude;
    }

    public static Bivector2 operator +(Bivector2 left, Bivector2 right) =>
        new Bivector2(left.Magnitude + right.Magnitude);

    public static Bivector2 operator -(Bivector2 left, Bivector2 right) =>
        new Bivector2(left.Magnitude - right.Magnitude);

    public static Bivector2 operator -(Bivector2 bivector) => new Bivector2(-bivector.Magnitude);

    public bool Equals(Bivector2 other) => Magnitude.Equals(other.Magnitude);
>>>>>>> f0daa56c

    public override bool Equals(object? obj) => obj is Bivector2 other && Equals(other);

<<<<<<< HEAD
        public override int GetHashCode() => Xy.GetHashCode();
=======
    public override int GetHashCode() => Magnitude.GetHashCode();
>>>>>>> f0daa56c

    public static bool operator ==(Bivector2 left, Bivector2 right) => left.Equals(right);

    public static bool operator !=(Bivector2 left, Bivector2 right) => !left.Equals(right);
}<|MERGE_RESOLUTION|>--- conflicted
+++ resolved
@@ -8,20 +8,11 @@
 /// </summary>
 public readonly struct Bivector2 : IEquatable<Bivector2>
 {
-<<<<<<< HEAD
-    /// <summary>
-    /// Represents a bivector in two-dimensional Euclidean space.
-    /// </summary>
-    public readonly struct Bivector2 : IEquatable<Bivector2>
-    {
-        public float Xy { get; }
+    public float Xy { get; }
 
-        public float Magnitude => MathF.Abs(Xy);
+    public float Magnitude => MathF.Abs(Xy);
 
-        public float MagnitudeSquared => Xy.Squared();
-=======
-    public float Magnitude { get; }
->>>>>>> f0daa56c
+    public float MagnitudeSquared => Xy.Squared();
 
     public static readonly Bivector2 Zero = new Bivector2(0);
 
@@ -30,53 +21,32 @@
     public static Bivector2 Wedge(Vector2 left, Vector2 right) =>
         new Bivector2(left.X * right.Y - left.Y * right.X);
 
-<<<<<<< HEAD
-        public Bivector2(float xy)
-        {
-            Xy = xy;
-        }
-
-        public Bivector2 Normalized() => new Bivector2(MathF.Sign(Xy));
-
-        public static Bivector2 operator +(Bivector2 left, Bivector2 right) =>
-            new Bivector2(left.Xy + right.Xy);
-
-        public static Bivector2 operator -(Bivector2 left, Bivector2 right) =>
-            new Bivector2(left.Xy - right.Xy);
-
-        public static Bivector2 operator -(Bivector2 bivector) => new Bivector2(-bivector.Xy);
-
-        public static Bivector2 operator *(float scalar, Bivector2 bivector) => new Bivector2(scalar * bivector.Xy);
-
-        public static Bivector2 operator *(Bivector2 bivector, float scalar) => scalar * bivector;
-
-        public static Bivector2 operator /(Bivector2 bivector, float divider) => 1 / divider * bivector;
-
-        public bool Equals(Bivector2 other) => Xy.Equals(other.Xy);
-=======
-    public Bivector2(float magnitude)
+    public Bivector2(float xy)
     {
-        Magnitude = magnitude;
+        Xy = xy;
     }
 
+    public Bivector2 Normalized() => new Bivector2(MathF.Sign(Xy));
+
     public static Bivector2 operator +(Bivector2 left, Bivector2 right) =>
-        new Bivector2(left.Magnitude + right.Magnitude);
+        new Bivector2(left.Xy + right.Xy);
 
     public static Bivector2 operator -(Bivector2 left, Bivector2 right) =>
-        new Bivector2(left.Magnitude - right.Magnitude);
+        new Bivector2(left.Xy - right.Xy);
 
-    public static Bivector2 operator -(Bivector2 bivector) => new Bivector2(-bivector.Magnitude);
+    public static Bivector2 operator -(Bivector2 bivector) => new Bivector2(-bivector.Xy);
 
-    public bool Equals(Bivector2 other) => Magnitude.Equals(other.Magnitude);
->>>>>>> f0daa56c
+    public static Bivector2 operator *(float scalar, Bivector2 bivector) => new Bivector2(scalar * bivector.Xy);
+
+    public static Bivector2 operator *(Bivector2 bivector, float scalar) => scalar * bivector;
+
+    public static Bivector2 operator /(Bivector2 bivector, float divider) => 1 / divider * bivector;
+
+    public bool Equals(Bivector2 other) => Xy.Equals(other.Xy);
 
     public override bool Equals(object? obj) => obj is Bivector2 other && Equals(other);
 
-<<<<<<< HEAD
-        public override int GetHashCode() => Xy.GetHashCode();
-=======
-    public override int GetHashCode() => Magnitude.GetHashCode();
->>>>>>> f0daa56c
+    public override int GetHashCode() => Xy.GetHashCode();
 
     public static bool operator ==(Bivector2 left, Bivector2 right) => left.Equals(right);
 
