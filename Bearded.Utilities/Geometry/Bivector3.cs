using System;
using OpenTK.Mathematics;

namespace Bearded.Utilities.Geometry;

/// <summary>
/// Represents a bivector in three-dimensional Euclidean space.
/// </summary>
public readonly struct Bivector3 : IEquatable<Bivector3>
{
    public float Xy { get; }
    public float Yz { get; }
    public float Xz { get; }

<<<<<<< HEAD
        public float Magnitude => MagnitudeSquared.Sqrted();

        public float MagnitudeSquared => Xy.Squared() + Yz.Squared() + Xz.Squared();

        public static readonly Bivector3 Zero = new Bivector3(0, 0, 0);
=======
    public static readonly Bivector3 Zero = new Bivector3(0, 0, 0);
>>>>>>> f0daa56c

    public static readonly Bivector3 UnitXy = new Bivector3(1, 0, 0);

    public static readonly Bivector3 UnitYz = new Bivector3(0, 1, 0);

    public static readonly Bivector3 UnitXz = new Bivector3(0, 0, 1);

    public static Bivector3 Wedge(Vector3 left, Vector3 right) =>
        new Bivector3(
            left.X * right.Y - right.X * left.Y,
            left.Y * right.Z - right.Y * left.Z,
            left.X * right.Z - right.X * left.Z);

<<<<<<< HEAD
        /// <summary>
        /// Returns a counter-clockwise bivector representing the plane orthogonal from the provided axis, with
        /// magnitude equal to the length of the axis.
        /// </summary>
        public static Bivector3 FromAxis(Vector3 axis)
        {
            return new Bivector3(axis.Z, axis.X, -axis.Y);
        }

        public Bivector3(float xy, float yz, float xz)
        {
            Xy = xy;
            Yz = yz;
            Xz = xz;
        }

        public Bivector3 Normalized() => MagnitudeSquared == 0 ? this : this / Magnitude;

        public static Bivector3 operator +(Bivector3 left, Bivector3 right) =>
            new Bivector3(left.Xy + right.Xy, left.Yz + right.Yz, left.Xz + right.Xz);
=======
    public Bivector3(float xy, float yz, float xz)
    {
        Xy = xy;
        Yz = yz;
        Xz = xz;
    }

    public static Bivector3 operator +(Bivector3 left, Bivector3 right) =>
        new Bivector3(left.Xy + right.Xy, left.Yz + right.Yz, left.Xz + right.Xz);
>>>>>>> f0daa56c

    public static Bivector3 operator -(Bivector3 left, Bivector3 right) =>
        new Bivector3(left.Xy - right.Xy, left.Yz - right.Yz, left.Xz - right.Xz);

    public static Bivector3 operator -(Bivector3 bivector) =>
        new Bivector3(-bivector.Xy, -bivector.Yz, -bivector.Xz);

<<<<<<< HEAD
        public static Bivector3 operator *(float scalar, Bivector3 bivector) =>
            new Bivector3(scalar * bivector.Xy, scalar * bivector.Yz, scalar * bivector.Xz);

        public static Bivector3 operator *(Bivector3 bivector, float scalar) => scalar * bivector;

        public static Bivector3 operator /(Bivector3 bivector, float divider) => 1 / divider * bivector;

        public bool Equals(Bivector3 other) => Xy.Equals(other.Xy) && Yz.Equals(other.Yz) && Xz.Equals(other.Xz);
=======
    public bool Equals(Bivector3 other) => Xy.Equals(other.Xy) && Yz.Equals(other.Yz) && Xz.Equals(other.Xz);
>>>>>>> f0daa56c

    public override bool Equals(object? obj) => obj is Bivector3 other && Equals(other);

    public override int GetHashCode() => HashCode.Combine(Xy, Yz, Xz);

    public static bool operator ==(Bivector3 left, Bivector3 right) => left.Equals(right);

    public static bool operator !=(Bivector3 left, Bivector3 right) => !left.Equals(right);
}<|MERGE_RESOLUTION|>--- conflicted
+++ resolved
@@ -12,15 +12,11 @@
     public float Yz { get; }
     public float Xz { get; }
 
-<<<<<<< HEAD
-        public float Magnitude => MagnitudeSquared.Sqrted();
+    public float Magnitude => MagnitudeSquared.Sqrted();
 
-        public float MagnitudeSquared => Xy.Squared() + Yz.Squared() + Xz.Squared();
+    public float MagnitudeSquared => Xy.Squared() + Yz.Squared() + Xz.Squared();
 
-        public static readonly Bivector3 Zero = new Bivector3(0, 0, 0);
-=======
     public static readonly Bivector3 Zero = new Bivector3(0, 0, 0);
->>>>>>> f0daa56c
 
     public static readonly Bivector3 UnitXy = new Bivector3(1, 0, 0);
 
@@ -34,28 +30,15 @@
             left.Y * right.Z - right.Y * left.Z,
             left.X * right.Z - right.X * left.Z);
 
-<<<<<<< HEAD
-        /// <summary>
-        /// Returns a counter-clockwise bivector representing the plane orthogonal from the provided axis, with
-        /// magnitude equal to the length of the axis.
-        /// </summary>
-        public static Bivector3 FromAxis(Vector3 axis)
-        {
-            return new Bivector3(axis.Z, axis.X, -axis.Y);
-        }
+    /// <summary>
+    /// Returns a counter-clockwise bivector representing the plane orthogonal from the provided axis, with
+    /// magnitude equal to the length of the axis.
+    /// </summary>
+    public static Bivector3 FromAxis(Vector3 axis)
+    {
+        return new Bivector3(axis.Z, axis.X, -axis.Y);
+    }
 
-        public Bivector3(float xy, float yz, float xz)
-        {
-            Xy = xy;
-            Yz = yz;
-            Xz = xz;
-        }
-
-        public Bivector3 Normalized() => MagnitudeSquared == 0 ? this : this / Magnitude;
-
-        public static Bivector3 operator +(Bivector3 left, Bivector3 right) =>
-            new Bivector3(left.Xy + right.Xy, left.Yz + right.Yz, left.Xz + right.Xz);
-=======
     public Bivector3(float xy, float yz, float xz)
     {
         Xy = xy;
@@ -63,9 +46,10 @@
         Xz = xz;
     }
 
+    public Bivector3 Normalized() => MagnitudeSquared == 0 ? this : this / Magnitude;
+
     public static Bivector3 operator +(Bivector3 left, Bivector3 right) =>
         new Bivector3(left.Xy + right.Xy, left.Yz + right.Yz, left.Xz + right.Xz);
->>>>>>> f0daa56c
 
     public static Bivector3 operator -(Bivector3 left, Bivector3 right) =>
         new Bivector3(left.Xy - right.Xy, left.Yz - right.Yz, left.Xz - right.Xz);
@@ -73,18 +57,14 @@
     public static Bivector3 operator -(Bivector3 bivector) =>
         new Bivector3(-bivector.Xy, -bivector.Yz, -bivector.Xz);
 
-<<<<<<< HEAD
-        public static Bivector3 operator *(float scalar, Bivector3 bivector) =>
-            new Bivector3(scalar * bivector.Xy, scalar * bivector.Yz, scalar * bivector.Xz);
+    public static Bivector3 operator *(float scalar, Bivector3 bivector) =>
+        new Bivector3(scalar * bivector.Xy, scalar * bivector.Yz, scalar * bivector.Xz);
 
-        public static Bivector3 operator *(Bivector3 bivector, float scalar) => scalar * bivector;
+    public static Bivector3 operator *(Bivector3 bivector, float scalar) => scalar * bivector;
 
-        public static Bivector3 operator /(Bivector3 bivector, float divider) => 1 / divider * bivector;
+    public static Bivector3 operator /(Bivector3 bivector, float divider) => 1 / divider * bivector;
 
-        public bool Equals(Bivector3 other) => Xy.Equals(other.Xy) && Yz.Equals(other.Yz) && Xz.Equals(other.Xz);
-=======
     public bool Equals(Bivector3 other) => Xy.Equals(other.Xy) && Yz.Equals(other.Yz) && Xz.Equals(other.Xz);
->>>>>>> f0daa56c
 
     public override bool Equals(object? obj) => obj is Bivector3 other && Equals(other);
 
