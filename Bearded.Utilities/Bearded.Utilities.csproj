--- conflicted
+++ resolved
@@ -6,17 +6,10 @@
     <TargetFrameworks>net5.0;net6.0;netcoreapp3.1</TargetFrameworks>
   </PropertyGroup>
   <ItemGroup>
-<<<<<<< HEAD
     <PackageReference Include="OpenTK.Mathematics" Version="4.7.1" />
     <PackageReference Include="OpenTK.Windowing.Desktop" Version="4.7.1" />
     <PackageReference Include="OpenTK.Windowing.GraphicsLibraryFramework" Version="4.7.1" />
-    <PackageReference Include="System.Collections.Immutable" Version="5.0.0" />
-=======
-    <PackageReference Include="OpenTK.Mathematics" Version="4.4.0" />
-    <PackageReference Include="OpenTK.Windowing.Desktop" Version="4.4.0" />
-    <PackageReference Include="OpenTK.Windowing.GraphicsLibraryFramework" Version="4.4.0" />
     <PackageReference Include="System.Collections.Immutable" Version="6.0.0" />
->>>>>>> e9795fa5
     <PackageReference Include="System.ValueTuple" Version="4.5.0" />
   </ItemGroup>
   <ItemGroup Condition="'$(TargetFramework)' == 'netstandard2.1'">
