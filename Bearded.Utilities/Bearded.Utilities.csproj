﻿<Project Sdk="Microsoft.NET.Sdk">
  <PropertyGroup>
    <LangVersion>8</LangVersion>
<<<<<<< HEAD
    <Nullable>enable</Nullable>
    <WarningsAsErrors>CS8600;CS8602;CS8603</WarningsAsErrors>
=======
    <Nullable>warnings</Nullable>
    <TargetFramework>netcoreapp3.1</TargetFramework>
>>>>>>> aeb077a0
  </PropertyGroup>
  <ItemGroup>
    <PackageReference Include="OpenTK.Mathematics" Version="4.0.2" />
    <PackageReference Include="OpenTK.Windowing.Desktop" Version="4.0.2" />
    <PackageReference Include="OpenTK.Windowing.GraphicsLibraryFramework" Version="4.0.2" />
    <PackageReference Include="System.Collections.Immutable" Version="1.5.0" />
    <PackageReference Include="System.ValueTuple" Version="4.5.0" />
  </ItemGroup>
  <ItemGroup Condition="'$(TargetFramework)' == 'netstandard2.1'">
    <PackageReference Include="OpenTK.Windowing.Common" Version="4.0.0" />
  </ItemGroup>
</Project><|MERGE_RESOLUTION|>--- conflicted
+++ resolved
@@ -1,13 +1,9 @@
 ﻿<Project Sdk="Microsoft.NET.Sdk">
   <PropertyGroup>
     <LangVersion>8</LangVersion>
-<<<<<<< HEAD
     <Nullable>enable</Nullable>
     <WarningsAsErrors>CS8600;CS8602;CS8603</WarningsAsErrors>
-=======
-    <Nullable>warnings</Nullable>
     <TargetFramework>netcoreapp3.1</TargetFramework>
->>>>>>> aeb077a0
   </PropertyGroup>
   <ItemGroup>
     <PackageReference Include="OpenTK.Mathematics" Version="4.0.2" />
