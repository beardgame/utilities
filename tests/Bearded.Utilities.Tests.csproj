﻿<Project Sdk="Microsoft.NET.Sdk">
  <PropertyGroup>
    <TargetFramework>net462</TargetFramework>
  </PropertyGroup>
<<<<<<< HEAD
  <PropertyGroup Condition=" '$(Configuration)|$(Platform)' == 'Debug|AnyCPU' ">
    <DebugSymbols>true</DebugSymbols>
    <DebugType>full</DebugType>
    <Optimize>false</Optimize>
    <OutputPath>bin\Debug\</OutputPath>
    <DefineConstants>DEBUG;TRACE</DefineConstants>
    <ErrorReport>prompt</ErrorReport>
    <WarningLevel>4</WarningLevel>
    <Prefer32Bit>false</Prefer32Bit>
  </PropertyGroup>
  <PropertyGroup Condition=" '$(Configuration)|$(Platform)' == 'Release|AnyCPU' ">
    <DebugType>pdbonly</DebugType>
    <Optimize>true</Optimize>
    <OutputPath>bin\Release\</OutputPath>
    <DefineConstants>TRACE</DefineConstants>
    <ErrorReport>prompt</ErrorReport>
    <WarningLevel>4</WarningLevel>
    <Prefer32Bit>false</Prefer32Bit>
  </PropertyGroup>
  <ItemGroup>
    <Reference Include="System" />
    <Reference Include="System.Core" />
  </ItemGroup>
  <Choose>
    <When Condition="('$(VisualStudioVersion)' == '10.0' or '$(VisualStudioVersion)' == '') and '$(TargetFrameworkVersion)' == 'v3.5'">
      <ItemGroup>
        <Reference Include="Microsoft.VisualStudio.QualityTools.UnitTestFramework, Version=10.1.0.0, Culture=neutral, PublicKeyToken=b03f5f7f11d50a3a, processorArchitecture=MSIL" />
      </ItemGroup>
    </When>
    <Otherwise />
  </Choose>
  <ItemGroup>
    <Compile Include="Algorithms\HungarianAlgorithmTests.cs" />
    <Compile Include="Collections\PrefixTrieTests.cs" />
    <Compile Include="Algorithms\BinPackingTests.cs" />
    <Compile Include="Collections\PriorityQueueTests.cs" />
    <Compile Include="Collections\StaticPriorityQueueTests.cs" />
    <Compile Include="Generators\FloatGenerators.cs" />
    <Compile Include="Helpers\LimitedRangeFloatGenerator.cs" />
    <Compile Include="Helpers\NumericAssertionsExtensions.cs" />
    <Compile Include="Properties\AssemblyInfo.cs" />
    <Compile Include="SpaceTime\GravitationalConstantTests.cs" />
    <Compile Include="Tilemaps\RectangularTilemapTests.cs" />
  </ItemGroup>
  <ItemGroup>
    <ProjectReference Include="..\src\Bearded.Utilities.csproj">
      <Project>{2F580B9D-6255-4427-8395-5EF236C9401C}</Project>
      <Name>Bearded.Utilities</Name>
    </ProjectReference>
  </ItemGroup>
=======
>>>>>>> b4ca74ae
  <ItemGroup>
    <PackageReference Include="FluentAssertions" Version="5.6.0" />
    <PackageReference Include="FsCheck.Xunit" Version="2.12.1" />
    <PackageReference Include="FSharp.Core" Version="4.5.2" />
    <PackageReference Include="OpenTK" Version="2.0.0" />
    <PackageReference Include="System.ValueTuple" Version="4.5.0" />
    <PackageReference Include="xunit" Version="2.4.1" />
    <PackageReference Include="xunit.abstractions" Version="2.0.3" />
    <PackageReference Include="xunit.runner.console" Version="2.4.1" />
  </ItemGroup>
  <ItemGroup>
<<<<<<< HEAD
    <PackageReference Include="FluentAssertions" Version="5.6.0" />
    <PackageReference Include="FsCheck.Xunit">
      <Version>2.12.1</Version>
    </PackageReference>
    <PackageReference Include="FSharp.Core">
      <Version>4.5.2</Version>
    </PackageReference>
    <PackageReference Include="OpenTK">
      <Version>2.0.0</Version>
    </PackageReference>
    <PackageReference Include="System.ValueTuple">
      <Version>4.5.0</Version>
    </PackageReference>
    <PackageReference Include="xunit">
      <Version>2.4.1</Version>
    </PackageReference>
    <PackageReference Include="xunit.abstractions">
      <Version>2.0.3</Version>
    </PackageReference>
    <PackageReference Include="xunit.analyzers">
      <Version>0.10.0</Version>
    </PackageReference>
    <PackageReference Include="xunit.core">
      <Version>2.4.1</Version>
    </PackageReference>
    <PackageReference Include="xunit.runner.console">
      <Version>2.4.1</Version>
      <IncludeAssets>runtime; build; native; contentfiles; analyzers</IncludeAssets>
      <PrivateAssets>all</PrivateAssets>
    </PackageReference>
=======
    <ProjectReference Include="..\src\Bearded.Utilities.csproj" />
>>>>>>> b4ca74ae
  </ItemGroup>
</Project><|MERGE_RESOLUTION|>--- conflicted
+++ resolved
@@ -2,59 +2,6 @@
   <PropertyGroup>
     <TargetFramework>net462</TargetFramework>
   </PropertyGroup>
-<<<<<<< HEAD
-  <PropertyGroup Condition=" '$(Configuration)|$(Platform)' == 'Debug|AnyCPU' ">
-    <DebugSymbols>true</DebugSymbols>
-    <DebugType>full</DebugType>
-    <Optimize>false</Optimize>
-    <OutputPath>bin\Debug\</OutputPath>
-    <DefineConstants>DEBUG;TRACE</DefineConstants>
-    <ErrorReport>prompt</ErrorReport>
-    <WarningLevel>4</WarningLevel>
-    <Prefer32Bit>false</Prefer32Bit>
-  </PropertyGroup>
-  <PropertyGroup Condition=" '$(Configuration)|$(Platform)' == 'Release|AnyCPU' ">
-    <DebugType>pdbonly</DebugType>
-    <Optimize>true</Optimize>
-    <OutputPath>bin\Release\</OutputPath>
-    <DefineConstants>TRACE</DefineConstants>
-    <ErrorReport>prompt</ErrorReport>
-    <WarningLevel>4</WarningLevel>
-    <Prefer32Bit>false</Prefer32Bit>
-  </PropertyGroup>
-  <ItemGroup>
-    <Reference Include="System" />
-    <Reference Include="System.Core" />
-  </ItemGroup>
-  <Choose>
-    <When Condition="('$(VisualStudioVersion)' == '10.0' or '$(VisualStudioVersion)' == '') and '$(TargetFrameworkVersion)' == 'v3.5'">
-      <ItemGroup>
-        <Reference Include="Microsoft.VisualStudio.QualityTools.UnitTestFramework, Version=10.1.0.0, Culture=neutral, PublicKeyToken=b03f5f7f11d50a3a, processorArchitecture=MSIL" />
-      </ItemGroup>
-    </When>
-    <Otherwise />
-  </Choose>
-  <ItemGroup>
-    <Compile Include="Algorithms\HungarianAlgorithmTests.cs" />
-    <Compile Include="Collections\PrefixTrieTests.cs" />
-    <Compile Include="Algorithms\BinPackingTests.cs" />
-    <Compile Include="Collections\PriorityQueueTests.cs" />
-    <Compile Include="Collections\StaticPriorityQueueTests.cs" />
-    <Compile Include="Generators\FloatGenerators.cs" />
-    <Compile Include="Helpers\LimitedRangeFloatGenerator.cs" />
-    <Compile Include="Helpers\NumericAssertionsExtensions.cs" />
-    <Compile Include="Properties\AssemblyInfo.cs" />
-    <Compile Include="SpaceTime\GravitationalConstantTests.cs" />
-    <Compile Include="Tilemaps\RectangularTilemapTests.cs" />
-  </ItemGroup>
-  <ItemGroup>
-    <ProjectReference Include="..\src\Bearded.Utilities.csproj">
-      <Project>{2F580B9D-6255-4427-8395-5EF236C9401C}</Project>
-      <Name>Bearded.Utilities</Name>
-    </ProjectReference>
-  </ItemGroup>
-=======
->>>>>>> b4ca74ae
   <ItemGroup>
     <PackageReference Include="FluentAssertions" Version="5.6.0" />
     <PackageReference Include="FsCheck.Xunit" Version="2.12.1" />
@@ -66,39 +13,6 @@
     <PackageReference Include="xunit.runner.console" Version="2.4.1" />
   </ItemGroup>
   <ItemGroup>
-<<<<<<< HEAD
-    <PackageReference Include="FluentAssertions" Version="5.6.0" />
-    <PackageReference Include="FsCheck.Xunit">
-      <Version>2.12.1</Version>
-    </PackageReference>
-    <PackageReference Include="FSharp.Core">
-      <Version>4.5.2</Version>
-    </PackageReference>
-    <PackageReference Include="OpenTK">
-      <Version>2.0.0</Version>
-    </PackageReference>
-    <PackageReference Include="System.ValueTuple">
-      <Version>4.5.0</Version>
-    </PackageReference>
-    <PackageReference Include="xunit">
-      <Version>2.4.1</Version>
-    </PackageReference>
-    <PackageReference Include="xunit.abstractions">
-      <Version>2.0.3</Version>
-    </PackageReference>
-    <PackageReference Include="xunit.analyzers">
-      <Version>0.10.0</Version>
-    </PackageReference>
-    <PackageReference Include="xunit.core">
-      <Version>2.4.1</Version>
-    </PackageReference>
-    <PackageReference Include="xunit.runner.console">
-      <Version>2.4.1</Version>
-      <IncludeAssets>runtime; build; native; contentfiles; analyzers</IncludeAssets>
-      <PrivateAssets>all</PrivateAssets>
-    </PackageReference>
-=======
     <ProjectReference Include="..\src\Bearded.Utilities.csproj" />
->>>>>>> b4ca74ae
   </ItemGroup>
 </Project>