﻿<Project Sdk="Microsoft.NET.Sdk">
  <PropertyGroup>
    <TargetFramework>net462</TargetFramework>
  </PropertyGroup>
<<<<<<< HEAD
  <PropertyGroup Condition=" '$(Configuration)|$(Platform)' == 'Debug|AnyCPU' ">
    <DebugSymbols>true</DebugSymbols>
    <DebugType>full</DebugType>
    <Optimize>false</Optimize>
    <OutputPath>bin\Debug\</OutputPath>
    <DefineConstants>DEBUG;TRACE</DefineConstants>
    <ErrorReport>prompt</ErrorReport>
    <WarningLevel>4</WarningLevel>
    <Prefer32Bit>false</Prefer32Bit>
    <CustomCommands>
      <CustomCommands>
        <Command>
          <type>Custom</type>
          <name>Run tests</name>
          <command>mono packages/xunit.runner.console.2.0.0/tools/xunit.console.exe tests/bin/${ProjectConfigName}/Bearded.Utilities.Tests.dll</command>
          <workingdir>${SolutionDir}</workingdir>
        </Command>
      </CustomCommands>
    </CustomCommands>
  </PropertyGroup>
  <PropertyGroup Condition=" '$(Configuration)|$(Platform)' == 'Release|AnyCPU' ">
    <DebugType>pdbonly</DebugType>
    <Optimize>true</Optimize>
    <OutputPath>bin\Release\</OutputPath>
    <DefineConstants>TRACE</DefineConstants>
    <ErrorReport>prompt</ErrorReport>
    <WarningLevel>4</WarningLevel>
    <Prefer32Bit>false</Prefer32Bit>
  </PropertyGroup>
  <ItemGroup>
    <Reference Include="FluentAssertions, Version=5.4.2.0, Culture=neutral, PublicKeyToken=33f2691a05b67b6a, processorArchitecture=MSIL">
      <HintPath>..\packages\FluentAssertions.5.4.2\lib\net45\FluentAssertions.dll</HintPath>
    </Reference>
    <Reference Include="FsCheck, Version=2.9.0.0, Culture=neutral, processorArchitecture=MSIL">
      <HintPath>..\packages\FsCheck.2.9.0\lib\net452\FsCheck.dll</HintPath>
    </Reference>
    <Reference Include="FsCheck.Xunit, Version=2.9.0.0, Culture=neutral, processorArchitecture=MSIL">
      <HintPath>..\packages\FsCheck.Xunit.2.9.0\lib\net452\FsCheck.Xunit.dll</HintPath>
    </Reference>
    <Reference Include="FSharp.Core, Version=4.4.1.0, Culture=neutral, PublicKeyToken=b03f5f7f11d50a3a, processorArchitecture=MSIL">
      <HintPath>..\packages\FSharp.Core.4.1.17\lib\net45\FSharp.Core.dll</HintPath>
    </Reference>
    <Reference Include="OpenTK, Version=2.0.0.0, Culture=neutral, PublicKeyToken=bad199fe84eb3df4, processorArchitecture=MSIL">
      <HintPath>..\packages\OpenTK.2.0.0\lib\net20\OpenTK.dll</HintPath>
    </Reference>
    <Reference Include="System" />
    <Reference Include="System.Collections.Immutable, Version=1.2.3.0, Culture=neutral, PublicKeyToken=b03f5f7f11d50a3a, processorArchitecture=MSIL">
      <HintPath>..\packages\System.Collections.Immutable.1.5.0\lib\netstandard2.0\System.Collections.Immutable.dll</HintPath>
    </Reference>
    <Reference Include="System.Core" />
    <Reference Include="System.ValueTuple, Version=4.0.2.0, Culture=neutral, PublicKeyToken=cc7b13ffcd2ddd51, processorArchitecture=MSIL">
      <HintPath>..\packages\System.ValueTuple.4.4.0\lib\net461\System.ValueTuple.dll</HintPath>
    </Reference>
    <Reference Include="System.Xml" />
    <Reference Include="System.Xml.Linq" />
    <Reference Include="xunit.abstractions, Version=2.0.0.0, Culture=neutral, PublicKeyToken=8d05b1bb7a6fdb6c, processorArchitecture=MSIL">
      <HintPath>..\packages\xunit.abstractions.2.0.1\lib\net35\xunit.abstractions.dll</HintPath>
    </Reference>
    <Reference Include="xunit.assert, Version=2.2.0.3545, Culture=neutral, PublicKeyToken=8d05b1bb7a6fdb6c, processorArchitecture=MSIL">
      <HintPath>..\packages\xunit.assert.2.2.0\lib\netstandard1.1\xunit.assert.dll</HintPath>
    </Reference>
    <Reference Include="xunit.core, Version=2.2.0.3545, Culture=neutral, PublicKeyToken=8d05b1bb7a6fdb6c, processorArchitecture=MSIL">
      <HintPath>..\packages\xunit.extensibility.core.2.2.0\lib\netstandard1.1\xunit.core.dll</HintPath>
    </Reference>
    <Reference Include="xunit.execution.desktop, Version=2.2.0.3545, Culture=neutral, PublicKeyToken=8d05b1bb7a6fdb6c, processorArchitecture=MSIL">
      <SpecificVersion>False</SpecificVersion>
      <HintPath>..\packages\xunit.extensibility.execution.2.2.0\lib\net452\xunit.execution.desktop.dll</HintPath>
      <Private>True</Private>
    </Reference>
  </ItemGroup>
  <Choose>
    <When Condition="('$(VisualStudioVersion)' == '10.0' or '$(VisualStudioVersion)' == '') and '$(TargetFrameworkVersion)' == 'v3.5'">
      <ItemGroup>
        <Reference Include="Microsoft.VisualStudio.QualityTools.UnitTestFramework, Version=10.1.0.0, Culture=neutral, PublicKeyToken=b03f5f7f11d50a3a, processorArchitecture=MSIL" />
      </ItemGroup>
    </When>
    <Otherwise />
  </Choose>
  <ItemGroup>
    <Compile Include="Algorithms\CoffmanGrahamTests.cs" />
    <Compile Include="Algorithms\HungarianAlgorithmTests.cs" />
    <Compile Include="Collections\DirectedAcyclicGraphTests.cs" />
    <Compile Include="Collections\PrefixTrieTests.cs" />
    <Compile Include="Algorithms\BinPackingTests.cs" />
    <Compile Include="Collections\PriorityQueueTests.cs" />
    <Compile Include="Collections\StaticPriorityQueueTests.cs" />
    <Compile Include="Generators\DirectedAcyclicGraphGenerators.cs" />
    <Compile Include="Generators\FloatGenerators.cs" />
    <Compile Include="Properties\AssemblyInfo.cs" />
    <Compile Include="Tilemaps\RectangularTilemapTests.cs" />
  </ItemGroup>
=======
>>>>>>> b4ca74ae
  <ItemGroup>
    <PackageReference Include="FluentAssertions" Version="5.6.0" />
    <PackageReference Include="FsCheck.Xunit" Version="2.12.1" />
    <PackageReference Include="FSharp.Core" Version="4.5.2" />
    <PackageReference Include="OpenTK" Version="2.0.0" />
    <PackageReference Include="System.ValueTuple" Version="4.5.0" />
    <PackageReference Include="xunit" Version="2.4.1" />
    <PackageReference Include="xunit.abstractions" Version="2.0.3" />
    <PackageReference Include="xunit.runner.console" Version="2.4.1" />
  </ItemGroup>
  <ItemGroup>
    <ProjectReference Include="..\src\Bearded.Utilities.csproj" />
  </ItemGroup>
</Project><|MERGE_RESOLUTION|>--- conflicted
+++ resolved
@@ -2,100 +2,6 @@
   <PropertyGroup>
     <TargetFramework>net462</TargetFramework>
   </PropertyGroup>
-<<<<<<< HEAD
-  <PropertyGroup Condition=" '$(Configuration)|$(Platform)' == 'Debug|AnyCPU' ">
-    <DebugSymbols>true</DebugSymbols>
-    <DebugType>full</DebugType>
-    <Optimize>false</Optimize>
-    <OutputPath>bin\Debug\</OutputPath>
-    <DefineConstants>DEBUG;TRACE</DefineConstants>
-    <ErrorReport>prompt</ErrorReport>
-    <WarningLevel>4</WarningLevel>
-    <Prefer32Bit>false</Prefer32Bit>
-    <CustomCommands>
-      <CustomCommands>
-        <Command>
-          <type>Custom</type>
-          <name>Run tests</name>
-          <command>mono packages/xunit.runner.console.2.0.0/tools/xunit.console.exe tests/bin/${ProjectConfigName}/Bearded.Utilities.Tests.dll</command>
-          <workingdir>${SolutionDir}</workingdir>
-        </Command>
-      </CustomCommands>
-    </CustomCommands>
-  </PropertyGroup>
-  <PropertyGroup Condition=" '$(Configuration)|$(Platform)' == 'Release|AnyCPU' ">
-    <DebugType>pdbonly</DebugType>
-    <Optimize>true</Optimize>
-    <OutputPath>bin\Release\</OutputPath>
-    <DefineConstants>TRACE</DefineConstants>
-    <ErrorReport>prompt</ErrorReport>
-    <WarningLevel>4</WarningLevel>
-    <Prefer32Bit>false</Prefer32Bit>
-  </PropertyGroup>
-  <ItemGroup>
-    <Reference Include="FluentAssertions, Version=5.4.2.0, Culture=neutral, PublicKeyToken=33f2691a05b67b6a, processorArchitecture=MSIL">
-      <HintPath>..\packages\FluentAssertions.5.4.2\lib\net45\FluentAssertions.dll</HintPath>
-    </Reference>
-    <Reference Include="FsCheck, Version=2.9.0.0, Culture=neutral, processorArchitecture=MSIL">
-      <HintPath>..\packages\FsCheck.2.9.0\lib\net452\FsCheck.dll</HintPath>
-    </Reference>
-    <Reference Include="FsCheck.Xunit, Version=2.9.0.0, Culture=neutral, processorArchitecture=MSIL">
-      <HintPath>..\packages\FsCheck.Xunit.2.9.0\lib\net452\FsCheck.Xunit.dll</HintPath>
-    </Reference>
-    <Reference Include="FSharp.Core, Version=4.4.1.0, Culture=neutral, PublicKeyToken=b03f5f7f11d50a3a, processorArchitecture=MSIL">
-      <HintPath>..\packages\FSharp.Core.4.1.17\lib\net45\FSharp.Core.dll</HintPath>
-    </Reference>
-    <Reference Include="OpenTK, Version=2.0.0.0, Culture=neutral, PublicKeyToken=bad199fe84eb3df4, processorArchitecture=MSIL">
-      <HintPath>..\packages\OpenTK.2.0.0\lib\net20\OpenTK.dll</HintPath>
-    </Reference>
-    <Reference Include="System" />
-    <Reference Include="System.Collections.Immutable, Version=1.2.3.0, Culture=neutral, PublicKeyToken=b03f5f7f11d50a3a, processorArchitecture=MSIL">
-      <HintPath>..\packages\System.Collections.Immutable.1.5.0\lib\netstandard2.0\System.Collections.Immutable.dll</HintPath>
-    </Reference>
-    <Reference Include="System.Core" />
-    <Reference Include="System.ValueTuple, Version=4.0.2.0, Culture=neutral, PublicKeyToken=cc7b13ffcd2ddd51, processorArchitecture=MSIL">
-      <HintPath>..\packages\System.ValueTuple.4.4.0\lib\net461\System.ValueTuple.dll</HintPath>
-    </Reference>
-    <Reference Include="System.Xml" />
-    <Reference Include="System.Xml.Linq" />
-    <Reference Include="xunit.abstractions, Version=2.0.0.0, Culture=neutral, PublicKeyToken=8d05b1bb7a6fdb6c, processorArchitecture=MSIL">
-      <HintPath>..\packages\xunit.abstractions.2.0.1\lib\net35\xunit.abstractions.dll</HintPath>
-    </Reference>
-    <Reference Include="xunit.assert, Version=2.2.0.3545, Culture=neutral, PublicKeyToken=8d05b1bb7a6fdb6c, processorArchitecture=MSIL">
-      <HintPath>..\packages\xunit.assert.2.2.0\lib\netstandard1.1\xunit.assert.dll</HintPath>
-    </Reference>
-    <Reference Include="xunit.core, Version=2.2.0.3545, Culture=neutral, PublicKeyToken=8d05b1bb7a6fdb6c, processorArchitecture=MSIL">
-      <HintPath>..\packages\xunit.extensibility.core.2.2.0\lib\netstandard1.1\xunit.core.dll</HintPath>
-    </Reference>
-    <Reference Include="xunit.execution.desktop, Version=2.2.0.3545, Culture=neutral, PublicKeyToken=8d05b1bb7a6fdb6c, processorArchitecture=MSIL">
-      <SpecificVersion>False</SpecificVersion>
-      <HintPath>..\packages\xunit.extensibility.execution.2.2.0\lib\net452\xunit.execution.desktop.dll</HintPath>
-      <Private>True</Private>
-    </Reference>
-  </ItemGroup>
-  <Choose>
-    <When Condition="('$(VisualStudioVersion)' == '10.0' or '$(VisualStudioVersion)' == '') and '$(TargetFrameworkVersion)' == 'v3.5'">
-      <ItemGroup>
-        <Reference Include="Microsoft.VisualStudio.QualityTools.UnitTestFramework, Version=10.1.0.0, Culture=neutral, PublicKeyToken=b03f5f7f11d50a3a, processorArchitecture=MSIL" />
-      </ItemGroup>
-    </When>
-    <Otherwise />
-  </Choose>
-  <ItemGroup>
-    <Compile Include="Algorithms\CoffmanGrahamTests.cs" />
-    <Compile Include="Algorithms\HungarianAlgorithmTests.cs" />
-    <Compile Include="Collections\DirectedAcyclicGraphTests.cs" />
-    <Compile Include="Collections\PrefixTrieTests.cs" />
-    <Compile Include="Algorithms\BinPackingTests.cs" />
-    <Compile Include="Collections\PriorityQueueTests.cs" />
-    <Compile Include="Collections\StaticPriorityQueueTests.cs" />
-    <Compile Include="Generators\DirectedAcyclicGraphGenerators.cs" />
-    <Compile Include="Generators\FloatGenerators.cs" />
-    <Compile Include="Properties\AssemblyInfo.cs" />
-    <Compile Include="Tilemaps\RectangularTilemapTests.cs" />
-  </ItemGroup>
-=======
->>>>>>> b4ca74ae
   <ItemGroup>
     <PackageReference Include="FluentAssertions" Version="5.6.0" />
     <PackageReference Include="FsCheck.Xunit" Version="2.12.1" />
