using Bearded.Utilities.Geometry;
using FluentAssertions;

namespace Bearded.Utilities.Testing.Geometry;

public sealed class Bivector2Assertions
{
    private readonly Bivector2 subject;

    public Bivector2Assertions(Bivector2 instance) => subject = instance;

    [CustomAssertion]
    public AndConstraint<Bivector2Assertions> Be(Bivector2 other, string because = "", params object[] becauseArgs)
    {
        AssertionExtensions.Should(subject).Be(other, because, becauseArgs);
        return new AndConstraint<Bivector2Assertions>(this);
    }

    [CustomAssertion]
    public AndConstraint<Bivector2Assertions> NotBe(Bivector2 other, string because = "", params object[] becauseArgs)
    {
        AssertionExtensions.Should(subject).NotBe(other, because, becauseArgs);
        return new AndConstraint<Bivector2Assertions>(this);
    }

<<<<<<< HEAD
        [CustomAssertion]
        public AndConstraint<Bivector2Assertions> BeApproximately(
            Bivector2 other, float precision, string because = "", params object[] becauseArgs)
        {
            subject.Xy.Should().BeApproximately(other.Xy, precision, because, becauseArgs);
            return new AndConstraint<Bivector2Assertions>(this);
        }

        [CustomAssertion]
        public AndConstraint<Bivector2Assertions> NotBeApproximately(
            Bivector2 other, float precision, string because = "", params object[] becauseArgs)
        {
            subject.Xy.Should().NotBeApproximately(other.Xy, precision, because, becauseArgs);
            return new AndConstraint<Bivector2Assertions>(this);
        }
=======
    [CustomAssertion]
    public AndConstraint<Bivector2Assertions> BeApproximately(
        Bivector2 other, float precision, string because = "", params object[] becauseArgs)
    {
        subject.Magnitude.Should().BeApproximately(other.Magnitude, precision, because, becauseArgs);
        return new AndConstraint<Bivector2Assertions>(this);
    }

    [CustomAssertion]
    public AndConstraint<Bivector2Assertions> NotBeApproximately(
        Bivector2 other, float precision, string because = "", params object[] becauseArgs)
    {
        subject.Magnitude.Should().NotBeApproximately(other.Magnitude, precision, because, becauseArgs);
        return new AndConstraint<Bivector2Assertions>(this);
>>>>>>> f0daa56c
    }
}<|MERGE_RESOLUTION|>--- conflicted
+++ resolved
@@ -23,28 +23,11 @@
         return new AndConstraint<Bivector2Assertions>(this);
     }
 
-<<<<<<< HEAD
-        [CustomAssertion]
-        public AndConstraint<Bivector2Assertions> BeApproximately(
-            Bivector2 other, float precision, string because = "", params object[] becauseArgs)
-        {
-            subject.Xy.Should().BeApproximately(other.Xy, precision, because, becauseArgs);
-            return new AndConstraint<Bivector2Assertions>(this);
-        }
-
-        [CustomAssertion]
-        public AndConstraint<Bivector2Assertions> NotBeApproximately(
-            Bivector2 other, float precision, string because = "", params object[] becauseArgs)
-        {
-            subject.Xy.Should().NotBeApproximately(other.Xy, precision, because, becauseArgs);
-            return new AndConstraint<Bivector2Assertions>(this);
-        }
-=======
     [CustomAssertion]
     public AndConstraint<Bivector2Assertions> BeApproximately(
         Bivector2 other, float precision, string because = "", params object[] becauseArgs)
     {
-        subject.Magnitude.Should().BeApproximately(other.Magnitude, precision, because, becauseArgs);
+        subject.Xy.Should().BeApproximately(other.Xy, precision, because, becauseArgs);
         return new AndConstraint<Bivector2Assertions>(this);
     }
 
@@ -52,8 +35,7 @@
     public AndConstraint<Bivector2Assertions> NotBeApproximately(
         Bivector2 other, float precision, string because = "", params object[] becauseArgs)
     {
-        subject.Magnitude.Should().NotBeApproximately(other.Magnitude, precision, because, becauseArgs);
+        subject.Xy.Should().NotBeApproximately(other.Xy, precision, because, becauseArgs);
         return new AndConstraint<Bivector2Assertions>(this);
->>>>>>> f0daa56c
     }
 }